--- conflicted
+++ resolved
@@ -76,26 +76,19 @@
 
     @classmethod
     def _handle_event(cls, exploration_id, exploration_version, state_name,
-<<<<<<< HEAD
-                      rule_spec_string, answer):
-=======
-                      handler_name, rule, session_id, time_spent_in_secs,
-                      params, answer):
->>>>>>> 7240b3eb
+                      handler_name, rule_spec_string, session_id, 
+                      time_spent_in_secs, params, answer):
         """Records an event when an answer triggers a rule."""
         # TODO(sll): Escape these args?
         # TODO(msl): remove old answer recording models.
         stats_models.process_submitted_answer(
             exploration_id, exploration_version, state_name,
-<<<<<<< HEAD
-            rule_spec_string, answer)
-=======
-            handler_name, rule, unicode(answer))
+            rule_spec_string, unicode(answer))
         from core.domain import stats_services
         stats_services.record_answer(            
             exploration_id, exploration_version, state_name,
-            handler_name, rule, session_id, time_spent_in_secs, params, answer)
->>>>>>> 7240b3eb
+            handler_name, rule_spec_string, session_id,
+            time_spent_in_secs, params, answer)
 
 
 class DefaultRuleAnswerResolutionEventHandler(BaseEventHandler):
