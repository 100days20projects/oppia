--- conflicted
+++ resolved
@@ -26,17 +26,16 @@
 {% endblock navbar_breadcrumb %}
 
 {% block local_top_nav_options %}
-<<<<<<< HEAD
   <div ng-controller="LearnerLocalNav">
     <span ng-if="isLoggedIn" class="nav navbar-nav oppia-navbar-breadcrumb" style="padding-left: 20px">
       <rating-from-value rating-value="userRating" is-editable="true" on-edit="submitUserRating"></rating-from-value>
     </span>
-    <ul class="nav navbar-nav oppia-navbar-nav navbar-right" style="margin-right: 0px;">
+    <ul class="nav navbar-nav oppia-navbar-nav navbar-right" ng-controller="LearnerLocalNav" style="margin-right: 0px;">
       <li class="dropdown">
         <a href="" tooltip="Share" tooltip-placement="left" class="dropdown-toggle oppia-share-dropdown-toggle" data-toggle="dropdown">
           <span class="glyphicon glyphicon-share"></span>
         </a>
-        <ul class="dropdown-menu oppia-share-dropdown-menu" role="menu">
+        <ul class="dropdown-menu oppia-share-dropdown-menu" role="menu" ng-mouseover="onMouseoverDropdownMenu($event)" ng-mouseleave="onMouseoutDropdownMenu($event)">
           <li>
             <!-- TODO(wagnerdmike): Share link still doesn't show snippet image, name, or description. -->
             <a ng-href="https://plus.google.com/share?url=<[serverName]>/explore/<[explorationId]>"
@@ -54,37 +53,6 @@
           </li>
         </ul>
       </li>
-=======
-  <ul class="nav navbar-nav oppia-navbar-nav navbar-right" ng-controller="LearnerLocalNav" style="margin-right: 0px;">
-    <li class="dropdown">
-      <a href="" tooltip="Share" tooltip-placement="left" class="dropdown-toggle oppia-share-dropdown-toggle" data-toggle="dropdown">
-        <span class="glyphicon glyphicon-share"></span>
-      </a>
-      <ul class="dropdown-menu oppia-share-dropdown-menu" role="menu" ng-mouseover="onMouseoverDropdownMenu($event)" ng-mouseleave="onMouseoutDropdownMenu($event)">
-        <li>
-          <!-- TODO(wagnerdmike): Share link still doesn't show snippet image, name, or description. -->
-          <a ng-href="https://plus.google.com/share?url=<[serverName]>/explore/<[explorationId]>"
-             onclick="javascript:window.open(this.href,
-                      '', 'menubar=no,toolbar=no,resizable=yes,scrollbars=yes,height=600,width=600');return false;"
-             tooltip="Google+" tooltip-placement="left">
-            <img src="https://www.gstatic.com/images/icons/gplus-64.png"
-                 alt="Share on Google+"/>
-          </a>
-        </li>
-        <li>
-          <a href="" ng-click="showEmbedExplorationModal(explorationId)" tooltip="Embed" tooltip-placement="left">
-            <img src="/third_party/static/material-design-icons-1.0.1/ic_link_black_48dp.png">
-          </a>
-        </li>
-      </ul>
-    </li>
-    <li>
-      <a href="" tooltip="Feedback" tooltip-placement="bottom" ng-click="showFeedbackModal()">
-        <span class="glyphicon glyphicon-comment"></span>
-      </a>
-    </li>
-    {% if can_edit %}
->>>>>>> 5884ba27
       <li>
         <a href="" tooltip="Feedback" tooltip-placement="bottom" ng-click="showFeedbackModal()">
           <span class="glyphicon glyphicon-comment"></span>
