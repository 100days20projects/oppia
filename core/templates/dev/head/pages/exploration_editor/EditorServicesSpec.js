// Copyright 2014 The Oppia Authors. All Rights Reserved.
//
// Licensed under the Apache License, Version 2.0 (the "License");
// you may not use this file except in compliance with the License.
// You may obtain a copy of the License at
//
//      http://www.apache.org/licenses/LICENSE-2.0
//
// Unless required by applicable law or agreed to in writing, software
// distributed under the License is distributed on an "AS-IS" BASIS,
// WITHOUT WARRANTIES OR CONDITIONS OF ANY KIND, either express or implied.
// See the License for the specific language governing permissions and
// limitations under the License.

/**
 * @fileoverview Unit tests for the services and controllers of the exploration
 *   editor page.
 */

describe('Editor context service', function() {
  beforeEach(module('oppia'));

  describe('editor context service', function() {
    var ecs = null;

    beforeEach(inject(function($injector) {
      ecs = $injector.get('editorContextService');
    }));

    it('should correctly set and get state names', function() {
      ecs.setActiveStateName('A State');
      expect(ecs.getActiveStateName()).toBe('A State');
    });

    it('should not allow invalid state names to be set', function() {
      ecs.setActiveStateName('');
      expect(ecs.getActiveStateName()).toBeNull();

      ecs.setActiveStateName(null);
      expect(ecs.getActiveStateName()).toBeNull();
    });
  });
});

describe('Change list service', function() {
  beforeEach(module('oppia'));

  describe('change list service', function() {
    var cls = null;
    var $httpBackend = null;
    var mockWarningsData;
    var mockExplorationData;

    var autosaveDraftUrl = 'createhandler/autosave_draft/0';
    var validAutosaveResponse = {
      is_version_of_draft_valid: true
    };

    beforeEach(function() {
      mockWarningsData = {
        addWarning: function() {}
      };
      module(function($provide) {
        $provide.value('alertsService', mockWarningsData);
      });
      spyOn(mockWarningsData, 'addWarning');
      mockExplorationData = {
        explorationId: 0,
        autosaveChangeList: function() {},
        discardDraft: function() {}
      };
      module(function($provide) {
        $provide.value('explorationData', mockExplorationData);
      });
      spyOn(mockExplorationData, 'autosaveChangeList');
    });

    beforeEach(inject(function($injector) {
      cls = $injector.get('changeListService');
      $httpBackend = $injector.get('$httpBackend');
    }));

    it('should correctly get and save changes', function() {
      expect(cls.getChangeList()).toEqual([]);
      cls.addState('newState');
      expect(cls.getChangeList()).not.toBe([]);
      expect(mockWarningsData.addWarning).not.toHaveBeenCalled();
      expect(mockExplorationData.autosaveChangeList).toHaveBeenCalled();
      $httpBackend.expectPUT(autosaveDraftUrl).respond(validAutosaveResponse);
    });

    it('should correctly add a new state', function() {
      expect(cls.getChangeList()).toEqual([]);
      cls.addState('newState');
      expect(cls.getChangeList()).toEqual([{
        cmd: 'add_state',
        state_name: 'newState'
      }]);
      expect(mockWarningsData.addWarning).not.toHaveBeenCalled();
      expect(mockExplorationData.autosaveChangeList).toHaveBeenCalled();
      $httpBackend.expectPUT(autosaveDraftUrl).respond(validAutosaveResponse);
    });

    it('should correctly rename a state', function() {
      expect(cls.getChangeList()).toEqual([]);
      cls.renameState('newName', 'oldName');
      expect(cls.getChangeList()).toEqual([{
        cmd: 'rename_state',
        old_state_name: 'oldName',
        new_state_name: 'newName'
      }]);
      expect(mockWarningsData.addWarning).not.toHaveBeenCalled();
      expect(mockExplorationData.autosaveChangeList).toHaveBeenCalled();
      $httpBackend.expectPUT(autosaveDraftUrl).respond(validAutosaveResponse);
    });

    it('should correctly delete a state', function() {
      expect(cls.getChangeList()).toEqual([]);
      cls.deleteState('deletedState');
      expect(cls.getChangeList()).toEqual([{
        cmd: 'delete_state',
        state_name: 'deletedState'
      }]);
      expect(mockWarningsData.addWarning).not.toHaveBeenCalled();
      expect(mockExplorationData.autosaveChangeList).toHaveBeenCalled();
      $httpBackend.expectPUT(autosaveDraftUrl).respond(validAutosaveResponse);
    });

    it('should correctly edit an exploration property', function() {
      expect(cls.getChangeList()).toEqual([]);
      cls.editExplorationProperty('title', 'newTitle', 'oldTitle');
      expect(cls.getChangeList()).toEqual([{
        cmd: 'edit_exploration_property',
        property_name: 'title',
        new_value: 'newTitle',
        old_value: 'oldTitle'
      }]);
      expect(mockWarningsData.addWarning).not.toHaveBeenCalled();
      expect(mockExplorationData.autosaveChangeList).toHaveBeenCalled();
      $httpBackend.expectPUT(autosaveDraftUrl).respond(validAutosaveResponse);
    });

    it('should detect invalid exploration properties', function() {
      expect(cls.getChangeList()).toEqual([]);
      cls.editExplorationProperty('fake_property', 'newThing', 'oldThing');
      expect(mockWarningsData.addWarning).toHaveBeenCalledWith(
        'Invalid exploration property: fake_property');
      expect(mockExplorationData.autosaveChangeList).not.toHaveBeenCalled();
    });

    it('should correctly edit a state property', function() {
      expect(cls.getChangeList()).toEqual([]);
      cls.editStateProperty('stateName', 'content', 'newC', 'oldC');
      expect(cls.getChangeList()).toEqual([{
        cmd: 'edit_state_property',
        state_name: 'stateName',
        property_name: 'content',
        new_value: 'newC',
        old_value: 'oldC'
      }]);
      expect(mockWarningsData.addWarning).not.toHaveBeenCalled();
      expect(mockExplorationData.autosaveChangeList).toHaveBeenCalled();
      $httpBackend.expectPUT(autosaveDraftUrl).respond(validAutosaveResponse);
    });

    it('should detect invalid exploration properties', function() {
      expect(cls.getChangeList()).toEqual([]);
      cls.editStateProperty(
        'stateName', 'fake_property', 'newThing', 'oldThing');
      expect(mockWarningsData.addWarning).toHaveBeenCalledWith(
        'Invalid state property: fake_property');
      expect(mockExplorationData.autosaveChangeList).not.toHaveBeenCalled();
    });

    it('should correctly discard all changes', function() {
      expect(cls.getChangeList()).toEqual([]);
      cls.addState('newState');
      expect(cls.getChangeList()).not.toBe([]);
      cls.discardAllChanges();
      expect(cls.getChangeList()).toEqual([]);
      expect(mockExplorationData.autosaveChangeList).toHaveBeenCalled();
      $httpBackend.expectPUT(autosaveDraftUrl).respond(validAutosaveResponse);
    });

    it('should correctly handle multiple changes in succession', function() {
      expect(cls.getChangeList()).toEqual([]);

      cls.addState('newState1');
      cls.addState('newState2');
      expect(cls.getChangeList()).toEqual([{
        cmd: 'add_state',
        state_name: 'newState1'
      }, {
        cmd: 'add_state',
        state_name: 'newState2'
      }]);
      expect(mockExplorationData.autosaveChangeList).toHaveBeenCalled();
      $httpBackend.expectPUT(autosaveDraftUrl).respond(validAutosaveResponse);
    });

    it('should correctly undo changes', function() {
      expect(cls.getChangeList()).toEqual([]);

      cls.addState('newState1');
      cls.addState('newState2');
      expect(cls.getChangeList()).toEqual([{
        cmd: 'add_state',
        state_name: 'newState1'
      }, {
        cmd: 'add_state',
        state_name: 'newState2'
      }]);

      cls.undoLastChange();
      expect(cls.getChangeList()).toEqual([{
        cmd: 'add_state',
        state_name: 'newState1'
      }]);

      cls.undoLastChange();
      expect(cls.getChangeList()).toEqual([]);
      expect(mockExplorationData.autosaveChangeList).toHaveBeenCalled();
      $httpBackend.expectPUT(autosaveDraftUrl).respond(validAutosaveResponse);
    });

    it('should correctly add a gadget', function() {
      expect(cls.getChangeList()).toEqual([]);
      cls.addState('newState1');
      var gadgetDict = {
        gadget_type: 'TestGadget',
        gadget_name: 'TestGadget 1',
        customization_args: {
          adviceObjects: {
            value: [{
              adviceHtml: '<p>Tips</p>',
              adviceTitle: 'R-Tip'
            }]
          },
          title: {
            value: 'Tips'
          }
        },
        panel: 'right',
        visible_in_states: ['newState1']
      };
      cls.addGadget(gadgetDict);
      expect(cls.getChangeList()).toEqual([{
        cmd: 'add_state',
        state_name: 'newState1'
      }, {
        cmd: 'add_gadget',
        gadget_dict: {
          gadget_type: 'TestGadget',
          gadget_name: 'TestGadget 1',
          customization_args: {
            adviceObjects: {
              value: [{
                adviceHtml: '<p>Tips</p>',
                adviceTitle: 'R-Tip'
              }]
            },
            title: {
              value: 'Tips'
            }
          },
          panel: 'right',
          visible_in_states: ['newState1']
        },
        panel: 'right'
      }]);
      expect(mockExplorationData.autosaveChangeList).toHaveBeenCalled();
      $httpBackend.expectPUT(autosaveDraftUrl).respond(validAutosaveResponse);
    });

    it('should correctly rename a gadget', function() {
      expect(cls.getChangeList()).toEqual([]);
      cls.renameGadget('oldName', 'newName');
      expect(cls.getChangeList()).toEqual([{
        cmd: 'rename_gadget',
        old_gadget_name: 'oldName',
        new_gadget_name: 'newName'
      }]);
      expect(mockWarningsData.addWarning).not.toHaveBeenCalled();
      expect(mockExplorationData.autosaveChangeList).toHaveBeenCalled();
      $httpBackend.expectPUT(autosaveDraftUrl).respond(validAutosaveResponse);
    });

    it('should correctly delete a gadget', function() {
      expect(cls.getChangeList()).toEqual([]);
      cls.deleteGadget('gadgetName');
      expect(cls.getChangeList()).toEqual([{
        cmd: 'delete_gadget',
        gadget_name: 'gadgetName'
      }]);
      expect(mockWarningsData.addWarning).not.toHaveBeenCalled();
      expect(mockExplorationData.autosaveChangeList).toHaveBeenCalled();
      $httpBackend.expectPUT(autosaveDraftUrl).respond(validAutosaveResponse);
    });

    it('should correctly edit gadget customization args', function() {
      expect(cls.getChangeList()).toEqual([]);
      var oldCustomizationArgs = {
        customization_args: {
          adviceObjects: {
            value: [{
              adviceHtml: '<p>Html Data</p>',
              adviceTitle: 'advice tip name'
            }]
          },
          title: {
            value: 'main Title'
          }
        }
      };
      var newCustomizationArgs = {
        customization_args: {
          adviceObjects: {
            value: [{
              adviceHtml: '<p>New Html Data</p>',
              adviceTitle: 'New advice tip name'
            }]
          },
          title: {
            value: 'New main Title'
          }
        }
      };
      cls.editGadgetProperty(
        'gadgetName',
        'gadget_customization_args',
        newCustomizationArgs,
        oldCustomizationArgs
      );
      expect(cls.getChangeList()).toEqual([{
        cmd: 'edit_gadget_property',
        gadget_name: 'gadgetName',
        property_name: 'gadget_customization_args',
        new_value: {
          customization_args: {
            adviceObjects: {
              value: [{
                adviceHtml: '<p>New Html Data</p>',
                adviceTitle: 'New advice tip name'
              }]
            },
            title: {
              value: 'New main Title'
            }
          }
        },
        old_value: {
          customization_args: {
            adviceObjects: {
              value: [{
                adviceHtml: '<p>Html Data</p>',
                adviceTitle: 'advice tip name'
              }]
            },
            title: {
              value: 'main Title'
            }
          }
        }
      }]);
      expect(mockExplorationData.autosaveChangeList).toHaveBeenCalled();
      $httpBackend.expectPUT(autosaveDraftUrl).respond(validAutosaveResponse);
    });

    it('should correctly edit a gadget visibility property', function() {
      expect(cls.getChangeList()).toEqual([]);
      var oldVisibilityProp = ['old_state_name'];
      var newVisibilityProp = ['new state name'];
      cls.editGadgetProperty(
        'gadgetName',
        'gadget_visibility',
        newVisibilityProp,
        oldVisibilityProp
      );
      expect(cls.getChangeList()).toEqual([{
        cmd: 'edit_gadget_property',
        gadget_name: 'gadgetName',
        property_name: 'gadget_visibility',
        new_value: ['new state name'],
        old_value: ['old_state_name']
      }]);
      expect(mockExplorationData.autosaveChangeList).toHaveBeenCalled();
      $httpBackend.expectPUT(autosaveDraftUrl).respond(validAutosaveResponse);
    });
  });
});

describe('Exploration title service', function() {
  beforeEach(module('oppia'));

  describe('exploration title service', function() {
    var ets = null;
    var $httpBackend = null;
    var mockExplorationData;

    var autosaveDraftUrl = 'createhandler/autosave_draft/0';
    var validAutosaveResponse = {
      is_version_of_draft_valid: true
    };

    beforeEach(function() {
      mockExplorationData = {
        explorationId: 0,
        autosaveChangeList: function() {}
      };
      module(function($provide) {
        $provide.value('explorationData', mockExplorationData);
      });
      spyOn(mockExplorationData, 'autosaveChangeList');
    });

    beforeEach(inject(function($injector) {
      ets = $injector.get('explorationTitleService');
      $httpBackend = $injector.get('$httpBackend');
    }));

    it('correctly initializes the service', function() {
      expect(ets.displayed).toBeUndefined();
      expect(ets.savedMemento).toBeUndefined();
      ets.init('A title');
      expect(ets.displayed).toEqual('A title');
      expect(ets.savedMemento).toEqual('A title');
    });

    it('updates only the title and not the memento', function() {
      ets.init('A title');
      ets.displayed = 'New title';
      expect(ets.displayed).toEqual('New title');
      expect(ets.savedMemento).toEqual('A title');
      expect(mockExplorationData.autosaveChangeList).not.toHaveBeenCalled();
    });

    it('restores correctly from the memento', function() {
      ets.init('A title');
      ets.displayed = 'New title';
      ets.restoreFromMemento();
      expect(ets.displayed).toEqual('A title');
      expect(ets.savedMemento).toEqual('A title');
    });

    it('updates the memento with the displayed title', function() {
      ets.init('A title');
      ets.displayed = 'New title';
      expect(ets.savedMemento).toEqual('A title');
      ets.saveDisplayedValue();
      expect(ets.savedMemento).toEqual('New title');
      expect(mockExplorationData.autosaveChangeList).toHaveBeenCalled();
      $httpBackend.expectPUT(autosaveDraftUrl).respond(validAutosaveResponse);
    });

    it('reports whether the title has changed since it was saved', function() {
      ets.init('A title');
      expect(ets.hasChanged()).toBe(false);
      ets.displayed = 'A title';
      expect(ets.hasChanged()).toBe(false);
      ets.displayed = 'New title';
      expect(ets.hasChanged()).toBe(true);
      ets.displayed = 'A title';
      expect(ets.hasChanged()).toBe(false);

      ets.saveDisplayedValue();
      expect(mockExplorationData.autosaveChangeList).not.toHaveBeenCalled();
      expect(ets.hasChanged()).toBe(false);
    });
  });
});

describe('Exploration rights service', function() {
  beforeEach(module('oppia'));

  describe('exploration rights service', function() {
    var ers = null;

    beforeEach(inject(function($injector) {
      ers = $injector.get('explorationRightsService');

      GLOBALS.ACTIVITY_STATUS_PRIVATE = 'private';
      GLOBALS.ACTIVITY_STATUS_PUBLIC = 'public';
      GLOBALS.ACTIVITY_STATUS_PUBLICIZED = 'publicized';
    }));

    it('correctly initializes the service', function() {
      expect(ers.ownerNames).toBeUndefined();
      expect(ers.editorNames).toBeUndefined();
      expect(ers.viewerNames).toBeUndefined();
      expect(ers._status).toBeUndefined();
      expect(ers._clonedFrom).toBeUndefined();
      expect(ers._isCommunityOwned).toBeUndefined();
      expect(ers._viewableIfPrivate).toBeUndefined();

      ers.init(['abc'], [], [], 'private', 'e1234', true, true);

      expect(ers.ownerNames).toEqual(['abc']);
      expect(ers.editorNames).toEqual([]);
      expect(ers.viewerNames).toEqual([]);
      expect(ers._status).toEqual('private');
      expect(ers._clonedFrom).toEqual('e1234');
      expect(ers._isCommunityOwned).toBe(true);
      expect(ers._viewableIfPrivate).toBe(true);
    });

    it('reports the correct derived statuses', function() {
      ers.init(['abc'], [], [], 'private', 'e1234', true);
      expect(ers.isPrivate()).toBe(true);
      expect(ers.isPublic()).toBe(false);
      expect(ers.isPublicized()).toBe(false);

      ers.init(['abc'], [], [], 'public', 'e1234', true);
      expect(ers.isPrivate()).toBe(false);
      expect(ers.isPublic()).toBe(true);
      expect(ers.isPublicized()).toBe(false);

      ers.init(['abc'], [], [], 'publicized', 'e1234', true);
      expect(ers.isPrivate()).toBe(false);
      expect(ers.isPublic()).toBe(false);
      expect(ers.isPublicized()).toBe(true);
    });

    it('reports the correct cloning status', function() {
      ers.init(['abc'], [], [], 'publicized', '1234', true);
      expect(ers.isCloned()).toBe(true);
      expect(ers.clonedFrom()).toEqual('1234');

      ers.init(['abc'], [], [], 'publicized', null, true);
      expect(ers.isCloned()).toBe(false);
      expect(ers.clonedFrom()).toBeNull();
    });

    it('reports the correct community-owned status', function() {
      ers.init(['abc'], [], [], 'publicized', '1234', false);
      expect(ers.isCommunityOwned()).toBe(false);

      ers.init(['abc'], [], [], 'publicized', '1234', true);
      expect(ers.isCommunityOwned()).toBe(true);
    });
  });
});

describe('Exploration gadgets service', function() {
  beforeEach(module('oppia'));

  describe('exploration gadgets service', function() {
    var egs = null;
    var $httpBackend = null;
    var mockWarningsData;
    var mockExplorationData;
    var TEST_GADGET_NAME = 'TestGadget1';

    var autosaveDraftUrl = 'createhandler/autosave_draft/0';
    var validAutosaveResponse = {
      is_version_of_draft_valid: true
    };

    var GADGET_SPECS = {
      ScoreBar: {
        type: 'ScoreBar',
        width_px: 250,
        panel: 'bottom',
        customization_arg_specs: [{
          name: 'title',
          description: 'Optional title for the score bar (e.g. \'Score\')',
          schema: {
            type: 'unicode'
          },
          default_value: 'Score'
        }, {
          name: 'maxValue',
          description: 'Maximum value (bar fills as a % of this value)',
          schema: {
            type: 'int'
          },
          default_value: 100
        }, {
          name: 'paramName',
          description: 'The parameter name this score bar follows.',
          schema: {
            type: 'unicode'
          },
          default_value: ''
        }],
        height_px: 100,
        description: 'A visual score bar.',
        name: 'ScoreBar'
      },
      TestGadget: {
        type: 'TestGadget',
        width_px: 100,
        panel: 'bottom',
        customization_arg_specs: [{
          name: 'title',
          description: 'Optional title for the advice bar (e.g. \'Tips\')',
          schema: {
            type: 'unicode'
          },
          default_value: ''
        }, {
          name: 'adviceObjects',
          description: 'Title and content for each tip.',
          schema: {
            type: 'list',
            validators: [{
              id: 'has_length_at_least',
              min_value: 1
            }, {
              id: 'has_length_at_most',
              max_value: 3
            }],
            items: {
              properties: [{
                name: 'adviceTitle',
                description: 'Tip title (visible on advice bar)',
                schema: {
                  type: 'unicode',
                  validators: [{
                    id: 'is_nonempty'
                  }]
                }
              }, {
                name: 'adviceHtml',
                description: 'Advice content (visible upon click)',
                schema: {
                  type: 'html'
                }
              }],
              type: 'dict'
            }
          },
          default_value: [{
            adviceTitle: 'Tip title',
            adviceHtml: ''
          }]
        }],
        height_px: 300,
        description: 'Allows learners to receive advice.',
        name: 'TestGadget'
      }
    };
    var skinCustomizationsData = {
      panels_contents: {
        bottom: [{
          gadget_name: TEST_GADGET_NAME,
          visible_in_states: [
            'Example1',
            'Example2'
          ],
          customization_args: {
            title: {
              value: 'TIP1'
            },
            adviceObjects: {
              value: [{
                adviceTitle: 'title1',
                adviceHtml: 'content1'
              }]
            }
          },
          gadget_type: 'TestGadget'
        }]
      }
    };
    var gadgetData = {
      gadget_type: 'TestGadget',
      gadget_name: 'NewTestGadget',
      panel: 'bottom',
      customization_args: {
        title: {
          value: 'TIP3'
        },
        adviceObjects: {
          value: [{
            adviceTitle: 'title3',
            adviceHtml: 'content3'
          }]
        }
      },
      visible_in_states: ['state1']
    };

    beforeEach(function() {
      mockWarningsData = {
        addWarning: function() {}
      };
      module(function($provide) {
        $provide.value('alertsService', mockWarningsData);
        $provide.constant('GADGET_SPECS', GADGET_SPECS);
      });
      spyOn(mockWarningsData, 'addWarning');
      mockExplorationData = {
        explorationId: 0,
        autosaveChangeList: function() {}
      };
      module(function($provide) {
        $provide.value('explorationData', mockExplorationData);
      });
      spyOn(mockExplorationData, 'autosaveChangeList');
    });

    beforeEach(inject(function($injector) {
      egs = $injector.get('explorationGadgetsService');
      $httpBackend = $injector.get('$httpBackend');
      GLOBALS.PANEL_SPECS = {
        bottom: {
          stackable_axis: 'horizontal',
          pixels_between_gadgets: 80,
          max_gadgets: 1,
          width: 350,
          height: 100
        }
      };
    }));

    it('Update gadgets data when state is deleted', function() {
      egs.init(skinCustomizationsData);
      egs.handleStateDeletion('Example1');

      expect(egs.getGadgets()[TEST_GADGET_NAME].visible_in_states).toEqual(
        ['Example2']
      );
      expect(mockExplorationData.autosaveChangeList).toHaveBeenCalled();
      $httpBackend.expectPUT(autosaveDraftUrl).respond(validAutosaveResponse);
    });

    it('Update gadgets data when state is renamed', function() {
      egs.init(skinCustomizationsData);
      egs.handleStateRenaming('Example2', 'newStateName');

      expect(egs.getGadgets()[TEST_GADGET_NAME].visible_in_states).toEqual(
        ['Example1', 'newStateName']
      );
      expect(mockExplorationData.autosaveChangeList).toHaveBeenCalled();
      $httpBackend.expectPUT(autosaveDraftUrl).respond(validAutosaveResponse);
    });

    it('should detect invalid data passed for initialization', function() {
      egs.init({
        wrongObjectKey: 'value'
      });
      expect(mockWarningsData.addWarning).toHaveBeenCalledWith(
        'Gadget Initialization failed. Panel contents were not provided');
    });

    it('init on valid data', function() {
      egs.init(skinCustomizationsData);
      expect(egs.getPanels()).toEqual({
        bottom: [TEST_GADGET_NAME]
      });
    });

    it('add a new gadget with valid data', function() {
      egs.init(skinCustomizationsData);
      egs.addGadget(gadgetData, 'bottom');
      expect(egs.getPanels()).toEqual({
        bottom: [TEST_GADGET_NAME, 'NewTestGadget']
      });
    });

    it('should detect non existent panel when adding gadget', function() {
      egs.init(skinCustomizationsData);
      gadgetData.panel = 'unknown_panel';
      egs.addGadget(gadgetData);
      expect(mockWarningsData.addWarning).toHaveBeenCalledWith(
        'Attempted add to a non-existent panel: unknown_panel');
    });

    it('should detect same gadget name before adding gadget', function() {
      egs.init(skinCustomizationsData);
      gadgetData.gadget_name = TEST_GADGET_NAME;
      gadgetData.panel = 'bottom';
      egs.addGadget(gadgetData);
      expect(mockWarningsData.addWarning).toHaveBeenCalledWith(
        'A gadget with this name already exists.');
    });

    it('should detect unknown gadget name before updating gadget', function() {
      egs.init(skinCustomizationsData);
      egs.updateGadget('unknownGadgetName', {}, []);
      expect(mockWarningsData.addWarning).toHaveBeenCalledWith(
        'Attempted to update a non-existent gadget: unknownGadgetName');
    });

    it('should detect if gadget is not visible in any state.', function() {
      egs.init(skinCustomizationsData);
      egs.updateGadget(TEST_GADGET_NAME, gadgetData[TEST_GADGET_NAME], []);
      expect(mockWarningsData.addWarning).toHaveBeenCalledWith(
        'This gadget is not visible in any states.');
    });

    // TODO(vjoisar/sll): Add the test case when we delete the only state that
    // contains the gadget.
    // Also ensure right confirmation boxes show up in various cases.
  });
});

describe('New state template service', function() {
  beforeEach(module('oppia'));

  describe('new state template service', function() {
    var nsts = null;
    var NEW_STATE_NAME = 'new state name';

    beforeEach(inject(function($injector) {
      GLOBALS.NEW_STATE_TEMPLATE = {
        classifier_model_id: null,
        content: [{
          type: 'text',
          value: ''
        }],
        interaction: {
          answer_groups: [],
          confirmed_unclassified_answers: [],
          customization_args: {
            rows: {
              value: 1
            },
            placeholder: {
              value: 'Type your answer here.'
            }
          },
          default_outcome: {
            dest: '(untitled state)',
            feedback: [],
            param_changes: []
          },
          fallbacks: [],
          id: 'TextInput'
        },
        param_changes: []
      };
      nsts = $injector.get('newStateTemplateService');
    }));

    it('should make a new state template given a state name', function() {
      expect(JSON.parse(JSON.stringify(
          nsts.getNewStateTemplate(NEW_STATE_NAME)
        ))).toEqual({
          name: 'new state name',
          classifierModelId: null,
          content: [{
            type: 'text',
            value: ''
          }],
          interaction: {
            answerGroups: [],
            confirmedUnclassifiedAnswers: [],
            customizationArgs: {
              rows: {
                value: 1
              },
              placeholder: {
                value: 'Type your answer here.'
              }
            },
            defaultOutcome: {
              dest: NEW_STATE_NAME,
              feedback: [],
              paramChanges: []
            },
            fallbacks: [],
            id: 'TextInput'
          },
<<<<<<< HEAD
          id: 'TextInput'
        },
        param_changes: []
      });
=======
          paramChanges: []
        });
>>>>>>> 417a00d1
    });
  });
});<|MERGE_RESOLUTION|>--- conflicted
+++ resolved
@@ -862,15 +862,8 @@
             fallbacks: [],
             id: 'TextInput'
           },
-<<<<<<< HEAD
-          id: 'TextInput'
-        },
-        param_changes: []
-      });
-=======
           paramChanges: []
         });
->>>>>>> 417a00d1
     });
   });
 });