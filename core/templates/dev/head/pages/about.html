--- conflicted
+++ resolved
@@ -52,7 +52,7 @@
           enjoyable way.
         </h2>
         <p>
-          Oppia "O-pee-yah" (Finnish)- "to learn" 
+          Oppia "O-pee-yah" (Finnish)- "to learn"
         </p>
         <p>
           Oppia is a free, open-source educational platform for learning and sharing knowledge.
@@ -62,7 +62,7 @@
 
           Instructors can create explorations and introduce topics to learners interested in a subject.
           Learners can explore a wide variety of topics like mathematics, biology, programming, music, and even languages.
-          Whether you are an instructor, a student, or just someone who wants to learn something new, Oppia is your home to learn and explore! 
+          Whether you are an instructor, a student, or just someone who wants to learn something new, Oppia is your home to learn and explore!
 
         </p>
         <p>
@@ -102,104 +102,9 @@
     </div>
   </div>
 
-<<<<<<< HEAD
-      <ul style="font-size: 0.8em;">
-        <li>Abhijit Suresh</li>
-        <li>Abraham Mgowano</li>
-        <li>Alex Gower</li>
-        <li>Allan Zhou</li>
-        <li>Amit Deutsch</li>
-        <li>Andrew Low</li>
-        <li>Andrey Mironyuk</li>
-        <li>Angela Park</li>
-        <li>Arun Kumar</li>
-        <li>Avijit Gupta</li>
-        <li>Barnabas Makonda</li>
-        <li>Ben Henning</li>
-        <li>Ben Targan</li>
-        <li>Bolaji Fatade</li>
-        <li>Brenton Briggs</li>
-        <li>Charisse De Torres</li>
-        <li>Chase Albert</li>
-        <li>Chin Zhan Xiong</li>
-        <li>Debanshu Bhaumik</li>
-        <li>Deepank Agarwal</li>
-        <li>Edward Allison</li>
-        <li>Elizabeth Kemp</li>
-        <li>Estelle Lee</li>
-        <li>Frederik Creemers</li>
-        <li>Grace Guo</li>
-        <li>Hitesh Sharma</li>
-        <li>Jacob Davis</li>
-        <li>Jakub Osika</li>
-        <li>Jasper Deng</li>
-        <li>Jaysinh Shukla</li>
-        <li>Jeremy Emerson</li>
-        <li>Jérôme (zolk232)</li>
-        <li>Jerry Chen</li>
-        <li>Joshua Lusk</li>
-        <li>Karen Rustad</li>
-        <li>Kenneth Ho</li>
-        <li>Kerry Wang</li>
-        <li>Kevin Lee</li>
-        <li>Koji Ashida</li>
-        <li>Kristin Anthony</li>
-        <li>Kumari Shalini</li>
-        <li>Madiyar Aitbayev</li>
-        <li>Manas Tungare</li>
-        <li>Marcel Schmittfull</li>
-        <li>Mark Cabanero</li>
-        <li>Mark Halpin</li>
-        <li>Michael Anuzis</li>
-        <li>Michael Mossey</li>
-        <li>Michael Wagner</li>
-        <li>Milagro Teruel</li>
-        <li>Mungo Dewar</li>
-        <li>Oskar Cieslik</li>
-        <li>Oswell Chan</li>
-        <li>Owen Parry</li>
-        <li>Phil Wagner</li>
-        <li>Philip Hayes</li>
-        <li>Prasanna Patil</li>
-        <li>Raine Hoover</li>
-        <li>Rajat Patwa</li>
-        <li>Reinaldo Aguiar</li>
-        <li>Reto Brunner</li>
-        <li>Richard Cho</li>
-        <li>Samara Trilling</li>
-        <li>Santos Hernandez</li>
-        <li>Sanyam Khurana</li>
-        <li>Satwik Kansal</li>
-        <li>Scott Junner</li>
-        <li>Sean Lip</li>
-        <li>Shafqat Dulal</li>
-        <li>Shantanu Bhowmik</li>
-        <li>Shouvik Roy</li>
-        <li>Sourav Badami</li>
-        <li>Sreenivasulu Giritheja</li>
-        <li>Stephanie Federwisch</li>
-        <li>Stephen Chiang</li>
-        <li>Tarashish Mishra</li>
-        <li>Travis Shafer</li>
-        <li>Tuguldur Baigalmaa</li>
-        <li>Umesh Singla</li>
-        <li>Viraj Prabhu</li>
-        <li>Vishal Gupta</li>
-        <li>Vishal Joisar</li>
-        <li>Wilson Hong</li>
-        <li>Xinyu Wu</li>
-        <li>Yana Malysheva</li>
-        <li>Yi Yan</li>
-        <li>Yousef Hamza</li>
-        <li>Yuan Gu</li>
-        <li>Zoe Madden-Wood</li>
-      </ul>
-
-=======
   <div class="about-tab-3 oppia-about-tab-content">
     <div class="oppia-about-card-content-wide">
       <h2>Oppia Contributors</h2>
->>>>>>> 9d17a2d4
       <p>
         The Oppia development team is also grateful for the feedback, ideas,
         help and suggestions by Alex Kauffmann, Allison Barros, Amy Latten,
@@ -214,6 +119,7 @@
           <div class="oppia-about-credits-letter-groups">
             <span>A</span>
             <ul>
+              <li>Abhijit Suresh</li>
               <li>Abraham Mgowano</li>
               <li>Alex Gower</li>
               <li>Allan Zhou</li>
@@ -222,6 +128,7 @@
               <li>Andrey Mironyuk</li>
               <li>Angela Park</li>
               <li>Arun Kumar</li>
+              <li>Avijit Gupta</li>
             </ul>
           </div>
 
@@ -231,6 +138,7 @@
               <li>Barnabas Makonda</li>
               <li>Ben Henning</li>
               <li>Ben Targan</li>
+              <li>Bolaji Fatade</li>
               <li>Brenton Briggs</li>
             </ul>
           </div>
@@ -248,6 +156,7 @@
             <span>D</span>
             <ul>
               <li>Debanshu Bhaumik</li>
+              <li>Deepank Agarwal</li>
             </ul>
           </div>
 
@@ -264,6 +173,20 @@
             <span>F</span>
             <ul>
               <li>Frederik Creemers</li>
+            </ul>
+          </div>
+
+          <div class="oppia-about-credits-letter-groups">
+            <span>G</span>
+            <ul>
+              <li>Grace Guo</li>
+            </ul>
+          </div>
+
+          <div class="oppia-about-credits-letter-groups">
+            <span>H</span>
+            <ul>
+              <li>Hitesh Sharma</li>
             </ul>
           </div>
         </div>
@@ -287,6 +210,7 @@
             <span>K</span>
             <ul>
               <li>Karen Rustad</li>
+              <li>Kenneth Ho</li>
               <li>Kerry Wang</li>
               <li>Kevin Lee</li>
               <li>Koji Ashida</li>
@@ -301,6 +225,8 @@
               <li>Madiyar Aitbayev</li>
               <li>Manas Tungare</li>
               <li>Marcel Schmittfull</li>
+              <li>Mark Cabanero</li>
+              <li>Mark Halpin</li>
               <li>Michael Anuzis</li>
               <li>Michael Mossey</li>
               <li>Michael Wagner</li>
@@ -313,6 +239,7 @@
             <span>O</span>
             <ul>
               <li>Oskar Cieslik</li>
+              <li>Oswell Chan</li>
               <li>Owen Parry</li>
             </ul>
           </div>
@@ -332,6 +259,7 @@
             <span>R</span>
             <ul>
               <li>Raine Hoover</li>
+              <li>Rajat Patwa</li>
               <li>Reinaldo Aguiar</li>
               <li>Reto Brunner</li>
               <li>Richard Cho</li>
@@ -343,11 +271,15 @@
             <ul>
               <li>Samara Trilling</li>
               <li>Santos Hernandez</li>
+              <li>Sanyam Khurana</li>
+              <li>Satwik Kansal</li>
               <li>Scott Junner</li>
               <li>Sean Lip</li>
               <li>Shafqat Dulal</li>
               <li>Shantanu Bhowmik</li>
               <li>Shouvik Roy</li>
+              <li>Sourav Badami</li>
+              <li>Sreenivasulu Giritheja</li>
               <li>Stephanie Federwisch</li>
               <li>Stephen Chiang</li>
             </ul>
@@ -363,9 +295,17 @@
           </div>
 
           <div class="oppia-about-credits-letter-groups">
+            <span>U</span>
+            <ul>
+              <li>Umesh Singla</li>
+            </ul>
+          </div>
+
+          <div class="oppia-about-credits-letter-groups">
             <span>V</span>
             <ul>
               <li>Viraj Prabhu</li>
+              <li>Vishal Gupta</li>
               <li>Vishal Joisar</li>
             </ul>
           </div>
@@ -388,6 +328,8 @@
             <span>Y</span>
             <ul>
               <li>Yana Malysheva</li>
+              <li>Yi Yan</li>
+              <li>Yousef Hamza</li>
               <li>Yuan Gu</li>
             </ul>
           </div>
@@ -461,7 +403,7 @@
 
 
   <script>
-    $(document).ready(function() {  
+    $(document).ready(function() {
       $(".oppia-about-tabs li").on("click", function(event) {
         event.preventDefault();
         var tabIndex = $(this).index();
