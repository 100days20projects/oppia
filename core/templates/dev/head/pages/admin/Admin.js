--- conflicted
+++ resolved
@@ -16,169 +16,12 @@
  * @fileoverview Data and controllers for the Oppia admin page.
  */
 
-<<<<<<< HEAD
-oppia.controller('Admin', [
-  '$scope', '$http', 'UrlInterpolationService',
-  function($scope, $http, UrlInterpolationService) {
-    $scope.message = '';
-    $scope.adminHandlerUrl = '/adminhandler';
-    var ADMIN_JOB_OUTPUT_URL_PREFIX = '/adminjoboutput';
-    $scope.adminTopicsCsvDownloadHandlerUrl = '/admintopicscsvdownloadhandler';
-    $scope.configProperties = {};
-
-    $scope.logoWhiteImgUrl = UrlInterpolationService.getStaticImageUrl(
-      '/logo/288x128_logo_white.png');
-
-    $scope.TAB_ACTIVITIES = 'TAB_ACTIVITIES';
-    $scope.TAB_JOBS = 'TAB_JOBS';
-    $scope.TAB_CONFIG = 'TAB_CONFIG';
-    $scope.TAB_MISC = 'TAB_MISC';
-    $scope.JOBS_URL = '#jobs';
-    $scope.CONFIG_URL = '#config';
-    $scope.MISC_URL = '#misc';
-    $scope.ACTIVITIES_URL = '#activities';
-
-    $scope.currentTab = $scope.TAB_ACTIVITIES;
-
-    $scope.$watch(function() {
-      return window.location.hash;
-    }, function(newHash) {
-      switch (newHash) {
-        case $scope.JOBS_URL:
-          $scope.showJobsTab();
-          break;
-        case $scope.CONFIG_URL:
-          $scope.showConfigTab();
-          break;
-        case $scope.MISC_URL:
-          $scope.showMiscTab();
-          break;
-        case $scope.ACTIVITIES_URL:
-          $scope.showActivitiesTab();
-          break;
-      }
-    });
-
-    $scope.showActivitiesTab = function() {
-      $scope.currentTab = $scope.TAB_ACTIVITIES;
-    };
-
-    $scope.showJobsTab = function() {
-      $scope.currentTab = $scope.TAB_JOBS;
-    };
-
-    $scope.showConfigTab = function() {
-      $scope.currentTab = $scope.TAB_CONFIG;
-    };
-
-    $scope.showMiscTab = function() {
-      $scope.currentTab = $scope.TAB_MISC;
-    };
-
-    $scope.showJobOutput = false;
-    $scope.getJobOutput = function(jobId) {
-      var adminJobOutputUrl = ADMIN_JOB_OUTPUT_URL_PREFIX + '?job_id=' + jobId;
-      $http.get(adminJobOutputUrl).then(function(response) {
-        $scope.showJobOutput = true;
-        $scope.jobOutput = response.data.output ? response.data.output : [];
-        $scope.jobOutput.sort();
-        window.scrollTo(0, document.body.scrollHeight);
-      });
-    };
-
-    $scope.profileDropdownIsActive = false;
-    $scope.onMouseoverProfilePictureOrDropdown = function(evt) {
-      angular.element(evt.currentTarget).parent().addClass('open');
-      $scope.profileDropdownIsActive = true;
-    };
-
-    $scope.onMouseoutProfilePictureOrDropdown = function(evt) {
-      angular.element(evt.currentTarget).parent().removeClass('open');
-      $scope.profileDropdownIsActive = false;
-    };
-
-    $scope.isNonemptyObject = function(object) {
-      var hasAtLeastOneElement = false;
-      for (var property in object) {
-        hasAtLeastOneElement = true;
-      }
-      return hasAtLeastOneElement;
-    };
-
-    $scope.reloadConfigProperties = function() {
-      $http.get($scope.adminHandlerUrl).then(function(response) {
-        $scope.configProperties = response.data.config_properties;
-      });
-    };
-
-    $scope.reloadConfigProperties();
-
-    $scope.revertToDefaultConfigPropertyValue = function(configPropertyId) {
-      if (!confirm('This action is irreversible. Are you sure?')) {
-        return;
-      }
-
-      $http.post($scope.adminHandlerUrl, {
-        action: 'revert_config_property',
-        config_property_id: configPropertyId
-      }).then(function() {
-        $scope.message = 'Config property reverted successfully.';
-        $scope.reloadConfigProperties();
-      }, function(errorResponse) {
-        $scope.message = 'Server error: ' + errorResponse.data.error;
-      });
-    };
-
-    $scope.migrationInProcess = false;
-    $scope.migrateFeedback = function() {
-      $scope.migrationInProcess = true;
-
-      $http.post($scope.adminHandlerUrl, {
-        action: 'migrate_feedback'
-      }).then(function() {
-        $scope.message = 'Feedback migrated successfully.';
-        $scope.migrationInProcess = false;
-        window.reload();
-      }, function(errorResponse) {
-        $scope.message = 'Server error: ' + errorResponse.data.error;
-        $scope.migrationInProcess = false;
-      });
-    };
-
-    $scope.saveConfigProperties = function() {
-      if ($scope.message === 'Saving...') {
-        return;
-      }
-
-      if (!confirm('This action is irreversible. Are you sure?')) {
-        return;
-      }
-
-      $scope.message = 'Saving...';
-
-      var newConfigPropertyValues = {};
-      for (var property in $scope.configProperties) {
-        newConfigPropertyValues[property] = (
-          $scope.configProperties[property].value);
-      }
-
-      $http.post($scope.adminHandlerUrl, {
-        action: 'save_config_properties',
-        new_config_property_values: newConfigPropertyValues
-      }).then(function() {
-        $scope.message = 'Data saved successfully.';
-      }, function(errorResponse) {
-        $scope.message = 'Server error: ' + errorResponse.data.error;
-      });
-    };
-=======
 oppia.constant('ADMIN_HANDLER_URL', '/adminhandler');
 oppia.constant('PROFILE_URL_TEMPLATE', '/profile/<username>');
 oppia.constant(
   'ADMIN_JOB_OUTPUT_URL_TEMPLATE', '/adminjoboutput?job_id=<jobId>');
 oppia.constant(
   'ADMIN_TOPICS_CSV_DOWNLOAD_HANDLER_URL', '/admintopicscsvdownloadhandler');
->>>>>>> 181f048c
 
 oppia.controller('Admin', [
   '$scope', '$http', '$window', 'AdminRouterService',
