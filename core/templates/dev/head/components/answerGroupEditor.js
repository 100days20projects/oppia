// Copyright 2015 The Oppia Authors. All Rights Reserved.
//
// Licensed under the Apache License, Version 2.0 (the "License");
// you may not use this file except in compliance with the License.
// You may obtain a copy of the License at
//
//      http://www.apache.org/licenses/LICENSE-2.0
//
// Unless required by applicable law or agreed to in writing, software
// distributed under the License is distributed on an "AS-IS" BASIS,
// WITHOUT WARRANTIES OR CONDITIONS OF ANY KIND, either express or implied.
// See the License for the specific language governing permissions and
// limitations under the License.

/**
 * @fileoverview Directives for the answer group, feedback, and outcome editors.
 *
 * @author bhenning@google.com (Ben Henning)
 */

oppia.directive('answerGroupEditor', [function() {
  return {
    restrict: 'E',
    scope: {
      rules: '=',
      outcome: '=',
      onSaveAnswerGroupFeedback: '&',
      onSaveAnswerGroupRules: '&',
      onSaveAnswerGroupDest: '&',
      isEditable: '='
    },
    templateUrl: 'inline/answer_group_editor',
    controller: [
      '$scope', 'stateInteractionIdService', 'responsesService',
      'editorContextService', 'routerService', 'warningsData',
      'INTERACTION_SPECS', 'FUZZY_RULE_TYPE',
      function(
        $scope, stateInteractionIdService, responsesService,
        editorContextService, routerService, warningsData, INTERACTION_SPECS,
        FUZZY_RULE_TYPE) {

    $scope.rulesMemento = null;
    $scope.outcomeFeedbackMemento = null;
    $scope.outcomeDestMemento = null;

    $scope.feedbackEditorIsOpen = false;
    $scope.destinationEditorIsOpen = false;
    $scope.activeRuleIndex = responsesService.getActiveRuleIndex();
    $scope.editAnswerGroupForm = {};

    $scope.getAnswerChoices = function() {
      return responsesService.getAnswerChoices();
    };
    $scope.answerChoices = $scope.getAnswerChoices();

    // Updates answer choices when the interaction requires it -- for example,
    // the rules for multiple choice need to refer to the multiple choice
    // interaction's customization arguments.
    // TODO(sll): Remove the need for this watcher, or make it less ad hoc.
    $scope.$on('updateAnswerChoices', function(evt, newAnswerChoices) {
      $scope.answerChoices = $scope.getAnswerChoices();
    });

    $scope.getCurrentInteractionId = function() {
      return stateInteractionIdService.savedMemento;
    };

    $scope.openFeedbackEditor = function() {
      if ($scope.isEditable) {
        $scope.outcomeFeedbackMemento = angular.copy($scope.outcome.feedback);
        $scope.feedbackEditorIsOpen = true;
        if ($scope.outcome.feedback.length === 0) {
          $scope.outcome.feedback.push('');
        }
      }
    };

    $scope.openDestinationEditor = function() {
      if ($scope.isEditable) {
        $scope.outcomeDestMemento = angular.copy($scope.outcome.dest);
        $scope.destinationEditorIsOpen = true;
      }
    };

    $scope.saveThisFeedback = function() {
      $scope.$broadcast('saveOutcomeFeedbackDetails');
      $scope.feedbackEditorIsOpen = false;
      $scope.outcomeFeedbackMemento = null;
      $scope.onSaveAnswerGroupFeedback();
    };

    $scope.saveThisDestination = function() {
      $scope.$broadcast('saveOutcomeDestDetails');
      $scope.destinationEditorIsOpen = false;
      $scope.outcomeDestMemento = null;
      $scope.onSaveAnswerGroupDest();
    };

    $scope.cancelThisFeedbackEdit = function() {
      $scope.outcome.feedback = angular.copy($scope.outcomeFeedbackMemento);
      $scope.outcomeFeedbackMemento = null;
      $scope.feedbackEditorIsOpen = false;
    };

    $scope.cancelThisDestinationEdit = function() {
      $scope.outcome.dest = angular.copy($scope.outcomeDestMemento);
      $scope.outcomeDestMemento = null;
      $scope.destinationEditorIsOpen = false;
    };

    $scope.$on('externalSave', function() {
      if ($scope.feedbackEditorIsOpen &&
          $scope.editAnswerGroupForm.editFeedbackForm.$valid) {
        $scope.saveThisFeedback();
      }
      if ($scope.destinationEditorIsOpen &&
          $scope.editAnswerGroupForm.editDestForm.$valid) {
        $scope.saveThisDestination();
      }
      if ($scope.isRuleEditorOpen()) {
        $scope.saveRules();
      }
    });

    var getDefaultInputValue = function(varType) {
      // TODO(bhenning): Typed objects in the backend should be required to
      // provide a default value specific for their type.
      switch (varType) {
        default:
        case 'Null':
          return null;
        case 'Boolean':
          return false;
        case 'Real':
        case 'Int':
        case 'NonnegativeInt':
          return 0;
        case 'UnicodeString':
        case 'NormalizedString':
        case 'MathLatexString':
        case 'Html':
        case 'SanitizedUrl':
        case 'Filepath':
        case 'LogicErrorCategory':
          return '';
        case 'CodeEvaluation':
          return {
            'code': getDefaultInputValue('UnicodeString'),
            'output': getDefaultInputValue('UnicodeString'),
            'evaluation': getDefaultInputValue('UnicodeString'),
            'error': getDefaultInputValue('UnicodeString')
          };
        case 'CoordTwoDim':
          return [getDefaultInputValue('Real'), getDefaultInputValue('Real')];
        case 'ListOfUnicodeString':
        case 'SetOfUnicodeString':
        case 'SetOfHtmlString':
          return [];
        case 'MusicPhrase':
          return [];
        case 'CheckedProof':
          return {
            'assumptions_string': getDefaultInputValue('UnicodeString'),
            'target_string': getDefaultInputValue('UnicodeString'),
            'proof_string': getDefaultInputValue('UnicodeString'),
            'correct': getDefaultInputValue('Boolean')
          };
        case 'LogicQuestion':
          return {
            'top_kind_name': getDefaultInputValue('UnicodeString'),
            'top_operator_name': getDefaultInputValue('UnicodeString'),
            'arguments': [],
            'dummies': []
          };
        case 'Graph':
          return {
            'vertices': [],
            'edges': [],
            'isLabeled': getDefaultInputValue('Boolean'),
            'isDirected': getDefaultInputValue('Boolean'),
            'isWeighted': getDefaultInputValue('Boolean')
          };
        case 'NormalizedRectangle2D':
          return [
            [getDefaultInputValue('Real'), getDefaultInputValue('Real')],
            [getDefaultInputValue('Real'), getDefaultInputValue('Real')]];
        case 'ImageRegion':
          return {
            'regionType': getDefaultInputValue('UnicodeString'),
            'area': getDefaultInputValue('NormalizedRectangle2D')
          };
        case 'ImageWithRegions':
          return {
            'imagePath': getDefaultInputValue('Filepath'),
            'labeledRegions': []
          };
        case 'ClickOnImage':
          return {
            'clickPosition': [
              getDefaultInputValue('Real'), getDefaultInputValue('Real')],
            'clickedRegions': []
          };
      }
    };

    $scope.addNewRule = function() {
      // Build an initial blank set of inputs for the initial rule.
      var interactionId = $scope.getCurrentInteractionId();
      var ruleDescriptions = INTERACTION_SPECS[interactionId].rule_descriptions;
      var ruleTypes = Object.keys(ruleDescriptions);
      var ruleType = null;
      for (var i = 0; i < ruleTypes.length; i++) {
        if (ruleTypes[i] != FUZZY_RULE_TYPE) {
          ruleType = ruleTypes[i];
          break;
        }
      }
      if (!ruleType) {
        // This should never happen. An interaction must have more than just a
        // fuzzy rule, as verified in a backend test suite:
        //   extensions.interactions.base_test.InteractionUnitTests.
        return;
      }
      var description = ruleDescriptions[ruleType];

      var PATTERN = /\{\{\s*(\w+)\s*(\|\s*\w+\s*)?\}\}/;
      var inputs = {};
      while (description.match(PATTERN)) {
        var varName = description.match(PATTERN)[1];
        var varType = description.match(PATTERN)[2];
        if (varType) {
          varType = varType.substring(1);
        }

        inputs[varName] = getDefaultInputValue(varType);
        description = description.replace(PATTERN, ' ');
      }

      // Save the state of the rules before adding a new one (in case the user
      // cancels the addition).
      $scope.rulesMemento = angular.copy($scope.rules);

      // TODO(bhenning): Should use functionality in ruleEditor.js, but move it
      // to responsesService in StateResponses.js to properly form a new rule.
      $scope.rules.push({
        'rule_type': ruleType,
        'inputs': inputs,
      });
      $scope.changeActiveRuleIndex($scope.rules.length - 1);
    };

    $scope.deleteRule = function(index) {
      $scope.rules.splice(index, 1);
      $scope.saveRules();

      if ($scope.rules.length == 0) {
        warningsData.addWarning(
          'All answer groups must have at least one rule.');
      }
    };

    $scope.cancelActiveRuleEdit = function() {
      $scope.rules.splice(0, $scope.rules.length);
      for (var i = 0; i < $scope.rulesMemento.length; i++) {
        $scope.rules.push($scope.rulesMemento[i]);
      }
      $scope.saveRules();
    };

    $scope.saveRules = function() {
      $scope.changeActiveRuleIndex(-1);
      $scope.rulesMemento = null;
      $scope.onSaveAnswerGroupRules();
    };

    $scope.changeActiveRuleIndex = function(newIndex) {
      responsesService.changeActiveRuleIndex(newIndex);
      $scope.activeRuleIndex = responsesService.getActiveRuleIndex();
      $scope.onSaveAnswerGroupRules();
    };

    $scope.openRuleEditor = function(index) {
      if (!$scope.isEditable) {
        // The rule editor may not be opened in a read-only editor view.
        return;
      }
      $scope.rulesMemento = angular.copy($scope.rules);
      $scope.changeActiveRuleIndex(index);
    };

    $scope.isRuleEditorOpen = function() {
      return $scope.activeRuleIndex !== -1;
    };

    $scope.isSelfLoop = function(outcome) {
      return (
        outcome && outcome.dest === editorContextService.getActiveStateName());
    };

    $scope.isSelfLoopWithNoFeedback = function(outcome) {
      if (!outcome) {
        return false;
      }

      var hasFeedback = false;
      for (var i = 0; i < outcome.feedback.length; i++) {
        if (outcome.feedback[i]) {
          hasFeedback = true;
          break;
        }
      }

      return $scope.isSelfLoop(outcome) && !hasFeedback;
    };

    $scope.navigateToOutcomeDest = function() {
      routerService.navigateToMainTab($scope.outcome.dest);
    };

    $scope.$on('onInteractionIdChanged', function(evt, newInteractionId) {
      if ($scope.feedbackEditorIsOpen &&
          $scope.editAnswerGroupForm.editFeedbackForm.$valid) {
        $scope.saveThisFeedback();
      }
      if ($scope.destinationEditorIsOpen &&
          $scope.editAnswerGroupForm.editDestForm.$valid) {
        $scope.saveThisDestination();
      }
      if ($scope.isRuleEditorOpen()) {
        $scope.saveRules();
      }
      $scope.$broadcast('updateAnswerGroupInteractionId');
      $scope.answerChoices = $scope.getAnswerChoices();
    });
  }]};
}]);

oppia.directive('outcomeFeedbackEditor', [function() {
  return {
    restrict: 'E',
    scope: {
      outcome: '='
    },
    templateUrl: 'rules/outcomeFeedbackEditor',
    controller: ['$scope', function($scope) {
      $scope.OUTCOME_FEEDBACK_SCHEMA = {type: 'html'};

      $scope.$on('saveOutcomeFeedbackDetails', function() {
        // Remove null feedback. If the first element of the feedback is null or
        // empty, clear the entire feedback array. This is so that if the first
        // feedback is removed all feedback is thereby removed. Only the first
        // feedback is usable and editable. This also preserves all feedback
        // entries after the first if the first is non-empty.
        var nonemptyFeedback = [];
        for (var i = 0; i < $scope.outcome.feedback.length; i++) {
          var feedbackStr = $scope.outcome.feedback[i];
          if (feedbackStr) {
            feedbackStr = feedbackStr.trim();
<<<<<<< HEAD
          }
          if (feedbackStr) {
            nonemptyFeedback.push(feedbackStr);
          }
=======
          }
          if (feedbackStr) {
            nonemptyFeedback.push(feedbackStr);
          }
>>>>>>> 50cd1914
          if (!feedbackStr && i == 0) {
            // If the first feedback is empty, copy no more feedback after.
            break;
          }
        }
        $scope.outcome.feedback = nonemptyFeedback;
      });
    }]
  };
}]);

oppia.directive('outcomeDestinationEditor', [function() {
  return {
    restrict: 'E',
    scope: {
      outcome: '='
    },
    templateUrl: 'rules/outcomeDestinationEditor',
    controller: [
      '$scope', 'editorContextService', 'explorationStatesService',
      'stateGraphArranger', 'PLACEHOLDER_OUTCOME_DEST', 'focusService',
      function(
          $scope, editorContextService, explorationStatesService,
          stateGraphArranger, PLACEHOLDER_OUTCOME_DEST, focusService) {

        $scope.$on('saveOutcomeDestDetails', function() {
          // Create new state if specified.
          if ($scope.outcome.dest == PLACEHOLDER_OUTCOME_DEST) {
            var newStateName = $scope.outcome.newStateName;
            $scope.outcome.dest = newStateName;
            delete $scope.outcome['newStateName'];

            explorationStatesService.addState(newStateName, null);
          }
        });

        $scope.onDestSelectorChange = function() {
          if ($scope.outcome.dest === PLACEHOLDER_OUTCOME_DEST) {
            focusService.setFocus('newStateNameInputField');
          }
        };

        $scope.isCreatingNewState = function(outcome) {
          return outcome.dest == PLACEHOLDER_OUTCOME_DEST;
        };

        $scope.destChoices = [];
        $scope.$watch(explorationStatesService.getStates, function(newValue) {
          var _currentStateName = editorContextService.getActiveStateName();

          // This is a list of objects, each with an ID and name. These
          // represent all states, as well as an option to create a
          // new state.
          $scope.destChoices = [{
            id: _currentStateName,
            text: '(try again)'
          }];

          // Arrange the remaining states based on their order in the state graph.
          var lastComputedArrangement = stateGraphArranger.getLastComputedArrangement();
          var allStateNames = Object.keys(explorationStatesService.getStates());

          var maxDepth = 0;
          var maxOffset = 0;
          for (var stateName in lastComputedArrangement) {
            maxDepth = Math.max(
              maxDepth, lastComputedArrangement[stateName].depth);
            maxOffset = Math.max(
              maxOffset, lastComputedArrangement[stateName].offset);
          }

          // Higher scores come later.
          var allStateScores = {};
          var unarrangedStateCount = 0;
          for (var i = 0; i < allStateNames.length; i++) {
            var stateName = allStateNames[i];
            if (lastComputedArrangement.hasOwnProperty(stateName)) {
              allStateScores[stateName] = (
                lastComputedArrangement[stateName].depth * (maxOffset + 1) +
                lastComputedArrangement[stateName].offset);
            } else {
              // States that have just been added in the rule 'create new'
              // modal are not yet included as part of lastComputedArrangement,
              // so we account for them here.
              allStateScores[stateName] = (
                (maxDepth + 1) * (maxOffset + 1) + unarrangedStateCount);
              unarrangedStateCount++;
            }
          }

          var stateNames = allStateNames.sort(function(a, b) {
            return allStateScores[a] - allStateScores[b];
          });

          for (var i = 0; i < stateNames.length; i++) {
            if (stateNames[i] !== _currentStateName) {
              $scope.destChoices.push({
                id: stateNames[i],
                text: stateNames[i]
              });
            }
          }

          $scope.destChoices.push({
            id: PLACEHOLDER_OUTCOME_DEST,
            text: 'A New Card Called...'
          });
        }, true);
      }
    ]
  };
}]);<|MERGE_RESOLUTION|>--- conflicted
+++ resolved
@@ -356,17 +356,10 @@
           var feedbackStr = $scope.outcome.feedback[i];
           if (feedbackStr) {
             feedbackStr = feedbackStr.trim();
-<<<<<<< HEAD
           }
           if (feedbackStr) {
             nonemptyFeedback.push(feedbackStr);
           }
-=======
-          }
-          if (feedbackStr) {
-            nonemptyFeedback.push(feedbackStr);
-          }
->>>>>>> 50cd1914
           if (!feedbackStr && i == 0) {
             // If the first feedback is empty, copy no more feedback after.
             break;
