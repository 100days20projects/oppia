/*
  Copyright 2014 The Oppia Authors. All Rights Reserved.

  Licensed under the Apache License, Version 2.0 (the "License");
  you may not use this file except in compliance with the License.
  You may obtain a copy of the License at

      http://www.apache.org/licenses/LICENSE-2.0

  Unless required by applicable law or agreed to in writing, software
  distributed under the License is distributed on an "AS IS" BASIS,
  WITHOUT WARRANTIES OR CONDITIONS OF ANY KIND, either express or implied.
  See the License for the specific language governing permissions and
  limitations under the License.
*/

/*
  Animation keyframes. These must be placed at the top of the file
  in order to work in IE.
*/
@-webkit-keyframes dot {
  0% { opacity: 0; }
  100% { opacity: 1; }
}
@-moz-keyframes dot {
  0% { opacity: 0; }
  100% { opacity: 1; }
}
@keyframes dot {
  0% { opacity: 0; }
  100% { opacity: 1; }
}

/* Angular material overrides. */
md-input-group.long > input
{
  width: 100%;
  height: 45px;
}

md-input-group.oppia-blue-on-focus > input:focus {
  border-bottom-color: rgb(63, 81, 181);
  border-bottom-width: 2px;
}

md-input-group.md-default-theme label
{
  font-size: 16px;
  font-weight: 200;
  margin-bottom: 0;
}

.md-button-success {
  color: #009688;
}

.md-button.oppia-learner-continue-button {
  background: #0D48A1;
  color: #ffffff;
  padding: 6px 12px;
}

button.md-button.md-default-theme.oppia-learner-continue-button:focus,
button.md-button.md-default-theme.oppia-learner-continue-button:hover {
  background-color: #115FD4;
}

.material-icons.md-18 {
  font-size: 18px;
}
.material-icons.md-100 {
  font-size: 100px;
}
.material-icons.md-40 {
  font-size: 40px;
}
.material-icons.md-dark {
  color: rgba(0, 0, 0, 0.54);
}

/* Bootstrap overrides and additions. */
html {
  /*
    The HTML font-size is set to 62.5% in order to make 'em' units easier to
    work with. Modern browsers set their default font-size to 16px. This means
    that 1em = 16px, which is a difficult base to work with (for example,
    1.6em = 25.6px, which is not rounded). By setting the html's font-size to
    62.5%, the base font-size becomes 10px, so 1em = 10px, and 1.6em = 16px.
    The reason for making 'em' easier to work with is that 'em's scale with
    the user's font-size preferences that they set in the browser, while
    'px' is a fixed unit of measurement that doesn't scale.
  */
  font-size: 62.5%;
  height: 100%;
}

body {
  color: rgba(0,0,0,0.87);
  font-family: "Roboto", Arial, sans-serif;
  /*
    A font-size of 1.6em sets the default font-size on Oppia to 16px, though
    this will scale depending on the user's font-size preferences set via
    their browser preferences.
  */
  font-size: 1.6em;
  height: 100%;
  margin: 0 auto;
  overflow-x: hidden;
  padding: 0;
  width: 100%;
}

/* According to the Angular documentation - https://docs.angularjs.org/api/ng/directive/ngCloak -
   the following rule needs to be added to the css file in order for ng-cloak to work.  */
[ng\:cloak], [ng-cloak], .ng-cloak {
  display: none !important;
}

.oppia-dashboard-container {
  margin: 60px auto 30px auto;
  max-width: 800px;
}

.oppia-profile-container {
  margin: 30px auto 30px auto;
  max-width: 980px;
  overflow: auto;
  position: relative;
  width: 90%;
}

.oppia-profile-user-card {
  background-color: #fff;
  float: left;
  margin-right: 28px;
  padding: 24px;
  position: relative;
  width: 220px;
}

.oppia-profile-picture-fullsize {
  border-radius: 4px;
  display: block;
  height: auto;
  margin-left: auto;
  margin-right: auto;
  max-width: 160px;
  width: 90%;
}

.oppia-profile-username-large-screen {
  display: block;
  font-size: 130%;
  margin-top: 20px;
  text-align: center;
}

.oppia-profile-username-small-screen {
  display: none;
  font-size: 110%;
  margin-top: 20px;
  text-align: left;
}

.oppia-profile-first-contributed {
  display: block;
  font-size: 0.7em;
  line-height: 120%;
  text-align: center;
}

.oppia-profile-user-stat-container-large-screen {
  display: block;
  font-size: 12px;
  margin-top: 16px;
  max-width: 220px;
  text-align: center;
}

.oppia-profile-user-stat-container-small-screen {
  display: none;
  font-size: 12px;
  margin-top: 16px;
  max-width: 100%;
  text-align: center;
}

.oppia-profile-stat-container-line-small-screen {
  display: none;
}

.oppia-profile-user-stat {
  display: inline-block;
  width: 33%;
}

.oppia-profile-user-stat span {
  display: block;
}

.oppia-profile-user-bio {
  display: block;
  font-size: 0.7em;
  line-height: 130%;
  margin-top: 16px;
  width: 100%;
}

.oppia-profile-subject-interest-container {
  display: block;
  font-size: .8em;
  font-weight: bold;
  margin-top: 6px;
}

.oppia-profile-subject-interest {
  background-color: rgba(0, 150, 136, 0.85);
  border-radius: .25em;
  color: #fff;
  display: inline;
  font-size: 0.8em;
  line-height: 1;
  margin: 0 2px;
  padding: .3em .35em .3em .5em;
  text-align: center;
  vertical-align: baseline;
  white-space: nowrap;
}

.oppia-profile-no-interests-text {
  font-size: .9em;
  font-weight: normal;
}

.oppia-profile-content-card {
  background-color: #fff;
  float: left;
  min-height: 630px;
  padding: 30px;
  position: relative;
  width: calc(100% - 280px);
}

.oppia-profile-portfolio-container {
  margin: 0 auto;
  margin-bottom: 20px;
  width: 100%;
}

.oppia-profile-portfolio-pages {
  bottom: 0;
  display: block;
  font-size: .7em;
  margin-bottom: 20px;
  margin-right: 40px;
  position: absolute;
  right: 0;
  text-align: right;
}

@media (max-width: 610px) {
  .oppia-profile-container {
    width: 90%;
  }
  .oppia-profile-user-card {
    float: none;
    margin: 0 auto 12px auto;
    padding: 30px;
    width: 90%;
  }
  .oppia-profile-content-card {
    width: 90%;
    float: none;
    margin: 0 auto;
  }
  .oppia-profile-picture-fullsize {
    display: inline-block;
    float: left;
    margin-right: 20px;
    width: calc(80% - 70px);
  }
  .oppia-profile-username-large-screen {
    display: none;
  }
  .oppia-profile-username-small-screen {
    display: inline-block;
  }
  .oppia-profile-first-contributed {
    text-align: left;
    font-size: .6em;
  }
  .oppia-profile-user-stat-container-large-screen {
    display: none;
  }
  .oppia-profile-user-stat-container-small-screen {
    display: block;
  }
  .oppia-profile-stat-container-line-small-screen {
    display: block;
    border-top: 1px solid #7e7e7e;
  }
  .oppia-profile-user-bio {
    display: inline-block;
  }
}

/*
  This counteracts the increased line-height of 1.846 introduced by
  angular-material.css.
  TODO(sll): This is ugly. We should try not to have it, perhaps after
  angular-material has been upgraded.
*/
html p, body p {
  margin-top: -5px;
}

h1, h2 {
  color: #000;
}

h3 {
  color: #222;
  line-height: 1.1;
}

a {
  color: #0844aa;
  cursor: pointer;
}

a:hover {
  color: #3f2c76;
}

a:focus {
  outline-style: none;
}

/* Change all the borders of an input to red when there is validation errors. */
input.ng-dirty.ng-invalid, md-input-group.md-default-theme input.ng-dirty.ng-invalid {
  border-color: #F44336;
}

::-webkit-input-placeholder {
  font-style: italic;
}
::-moz-placeholder {
  font-style: italic;
}
::-ms-input-placeholder {
  font-style: italic;
}

/* Change the color of odd-numbered lines in a table. */
.table-striped > tbody > tr:nth-child(odd) > td,
.table-striped > tbody > tr:nth-child(odd) > th {
  background-color: #f0f0f0;
}

.oppia-form-error {
  color: red;
}

.oppia-confusing-outcome-warning-text {
  color: rgb(200, 0, 0);
  font-style: italic;
}

.oppia-serious-warning-text {
  color: red;
}

.oppia-disabled-contenteditable {
  background-color: #eee;
  cursor: not-allowed;
  padding: 10px 5px;
  opacity: 1;
}

p {
  line-height: 1.2;
  margin: 0;
  text-align: left;
  word-spacing: 0;
}

.oppia-long-text p {
  line-height: 1.4;
  /* The following should be the same as the line-height (1.4). */
  margin: 1.4em 0;
}

.oppia-long-text-image {
  display: block;
  margin-left: auto;
  margin-right: auto;
  width: 80%;
}

#wrapper {
  min-height: 100%;
  position: relative;
}

.label {
  margin: auto 4px;
}
.label-info {
  background-color: #18447E;
}

/*
  The following rule ensures that, as the viewport gets
  smaller, any media will scale down according to its
  container's width.
*/
img, video, canvas {
  max-width: 100%;
}

textarea {
  width: 90%;
}

/*
  Styles for the development mode indicator
*/
.oppia-dev-mode {
  background-color: DarkSlateGray;
  border-bottom-right-radius: 0.5em;
  border-top-right-radius: 0.5em;
  bottom: 40px;
  color: white;
  left: 0;
  opacity: 0.7;
  padding: 4px 8px;
  /* This allows clicks to 'pass through' the element. */
  pointer-events: none;
  position: fixed;
  z-index: 100;
}

/*
  Styles for the link to the site feedback form.
*/
.oppia-site-feedback {
  background-color: #fff;
  border-radius: 2px;
  bottom: 4px;
  color: rgba(0,0,0,0.87);
  cursor: pointer;
  left: 4px;
  opacity: 0.5;
  padding: 4px 8px;
  position: fixed;
  /* This is needed so that the exploration summary tiles don't overlap the button in the library page. */
  z-index: 3;
}
.oppia-site-feedback:hover,
.oppia-site-feedback:focus,
.oppia-site-feedback:active {
  color: rgba(0,0,0,0.87);
  opacity: 1.0;
  text-decoration: none;
}

/*
  Styles for the global navigation sidebar menu.
*/
.oppia-base-container {
  margin-left: auto;
  margin-right: auto;
  min-height: 100%;
  position: relative;
}

/*
  Note that adding "overflow-y: scroll;" will break infinite scrolling in the
  search results page.
*/
.oppia-content-container {
  height: 100%;
  left: 0;
  position: relative;
  transition: transform 0.5s;
  -webkit-transition: -webkit-transform 0.5s;
}

.oppia-sidebar-menu-open .oppia-content-container::after {
  height: 100%;
  opacity: 1;
  -webkit-transition: opacity 0.5s;
  transition: opacity 0.5s;
  width: 100%;
}
.oppia-sidebar-menu-closed .oppia-content-container::after {
  opacity: 0;
  -webkit-transition: opacity 0.5s;
  transition: opacity 0.5s;
}

.oppia-sidebar-menu {
  background: #fff;
  height: 100%;
  left: 0;
  position: fixed;
  top: 0;
  -webkit-transform: translate3d(-100%, 0, 0);
  transform: translate3d(-100%, 0, 0);
  width: 270px;
  z-index: 100;
}
.oppia-sidebar-menu-transition {
  -webkit-transition: all 0.5s;
  transition: all 0.5s;
}
.oppia-sidebar-menu::after {
  background: rgba(0,0,0,0.2);
  content: '';
  display: none;
  height: 100%;
  opacity: 1;
  position: absolute;
  right: 0;
  top: 0;
  -webkit-transition: opacity 0.5s;
  transition: opacity 0.5s;
  width: 100%;
}

.oppia-sidebar-menu-icon {
  height: 22px;
  margin: 0 16px 3px 6px;
  vertical-align: middle;
  width: 22px;
}

.oppia-sidebar-menu ul {
  list-style: none;
  margin-bottom: 0;
  padding-left: 0;
  padding-top: 10px;
  font-size: 16px;
}
.oppia-sidebar-menu hr {
  margin-top: 0;
  margin-bottom: 0;
}
.oppia-sidebar-menu .oppia-sidebar-section-header {
  color: #888;
  display: block;
  margin-left: 10px;
  padding: 1em 0 0 0;
  text-decoration: none;
}
.oppia-sidebar-menu a {
  color: #333;
  display: block;
  padding: 1em 0 1em 18px;
  text-decoration: none;
}
.oppia-sidebar-menu a:hover {
  background: rgb(243, 248, 255);
}
.oppia-sidebar-menu li.active a {
  background: rgba(243, 248, 255, 0.5);
}

.oppia-sidebar-logo {
  height: 32px;
  margin-bottom: 5px;
  margin-left: 15px;
}
.oppia-sidebar-logo-container {
  color: #333;
  margin: 0 auto;
  width: 120px;
}

.oppia-sidebar-header {
  background: #eee;
  border-bottom: 1px solid #ccc;
  height: 56px;
  padding-top: 6px;
}

.oppia-sidebar-footer {
  bottom: 10px;
  color: #777;
  left: 25px;
  position: absolute;
}

.oppia-sidebar-footer div {
  margin-bottom: 10px;
}

.oppia-sidebar-footer a {
  display: inline;
  padding: 0 10px 0 0;
  margin-top: 5px;
}

.oppia-sidebar-footer a:hover {
  background: none;
}

.oppia-sidebar-footer a > img {
  width: 26px;
}

.oppia-sidebar-menu-open .oppia-sidebar-menu {
  box-shadow: 1px 0 3px rgba(0,0,0,0.12), 1px 0 2px rgba(0,0,0,0.24);
  -webkit-transform: translate3d(0, 0, 0);
  transform: translate3d(0, 0, 0);
  visibility: visible;
}
.oppia-sidebar-menu-open .oppia-sidebar-menu::after {
  height: 0;
  opacity: 0;
  -webkit-transition: opacity 0.5s, width 0.1s 0.5s, height 0.1s 0.5s;
  transition: opacity 0.5s, width 0.1s 0.5s, height 0.1s 0.5s;
  width: 0;
}

/*
  Styles for footer
*/
.oppia-footer {
  background-color: #094142;
<<<<<<< HEAD
  color: #fff;
=======
  bottom: 0;
  color: #FFFFFF;
>>>>>>> c1913878
  font-size: 13px;
  line-height: 20px;
  position: absolute;
  width: 100%;
}

.oppia-footer-container {
  max-width: 800px;
  margin-left: auto;
  margin-right: auto;
  padding: 30px 80px;
}

.oppia-footer-container a {
  color: #fff;
}

.oppia-footer-container h4 {
  font-weight: bold;
  text-transform: uppercase;
}

.oppia-footer-container ul {
  padding-left: 0;
}

.oppia-footer-container li {
  list-style-position: inside;
  list-style-type: none;
}

.oppia-footer-padding {
  height: 198px;
}

@media (max-width: 768px) {
  .oppia-footer-padding {
    height: 300px;
  }
}

/*
  This is needed for proper display of tabs. See

  https://github.com/angular-ui/bootstrap/commit/8620aedba99b05822311
*/
.navbar-nav, .pagination {
  cursor: pointer;
}

.navbar {
  border: 0;
  margin-bottom: 0;
  width: 100%;
}

.navbar-nav.oppia-navbar-nav > li > a {
  color: #fff;
  font-size: 16px;
  font-weight: 400;
  height: 56px;
  padding-top: 16px;
}

.oppia-navbar-breadcrumb {
  color: #fff;
  cursor: default;
  font-family: "Capriola", "Roboto", Arial, sans-serif;
  font-size: 20px;
  padding-top: 13px;
}

.oppia-navbar-breadcrumb-separator {
  margin-right: 8px;
}
.oppia-navbar-breadcrumb-separator:after {
  content: ">";
}

.oppia-navbar-breadcrumb-icon {
  height: 20px;
  margin: 0 12px 4px 12px;
  width: 20px;
}

.navbar-default .navbar-nav > li > a:hover,
.navbar-default .navbar-nav > li > a:focus {
  color: #fff;
}

.navbar-default .navbar-nav > li > a.oppia-no-hover-change:hover,
.navbar-default .navbar-nav > li > a.oppia-no-hover-change:focus {
  background: inherit;
  color: #fff;
}

.navbar-nav > li.active > a, .navbar-nav > li.active > a:hover,
.navbar-nav > li.active > a, .navbar-nav > li.active > a:focus {
  color: white;
  background: rgb(2, 38, 86);
}

.navbar-default .navbar-container {
  background: #009688;
  height: 56px;
}

.navbar-default .dropdown-menu {
  background: #fff;
  margin-top: 0;
}

.navbar-default .navbar-nav > li > a, {
  color: #fff;
}

.navbar-default .navbar-nav > li > a:hover,
.navbar-default .navbar-nav .open > a:hover,
.navbar-default .navbar-nav .open .dropdown-menu > li > a,
.navbar-default .navbar-nav .open .dropdown-menu > li > a:hover {
  color: #009688;
}

.navbar-default .navbar-nav > li > a:hover,
.navbar-default .navbar-nav .open > a:hover,
.navbar-default .navbar-nav .open > a:focus,
.navbar-default .navbar-nav .open .dropdown-menu > li > a:hover,
.navbar-default .navbar-nav .open .dropdown-menu > li > a:focus {
  background: #fff;
  color: #009688;
}

.navbar-default .navbar-nav > li.dropdown.open,
.navbar-default .navbar-nav > li.dropdown.open > a {
  background: #fff;
  color: #009688;
}

.navbar-default .navbar-nav > .active > a,
.navbar-default .navbar-nav > .active > a:hover,
.navbar-default .navbar-nav > .active > a:focus {
  background-color: #06b9ac;
  color: #fff;
}

/* In Bootstrap, the link at the top of the default dropdown menu cannot be
   clicked -- so, in such cases (e.g. for the 'Sign in' link at the top right),
   we use this instead.
*/
.oppia-clickable-dropdown:hover ul.dropdown-menu,
.oppia-clickable-navbar-element:hover {
  display: block;
}

.oppia-top-right-menu-item-separator {
  margin-top: 5px;
  margin-bottom: 5px;
}

.oppia-share-dropdown-menu {
  min-width: 30px;
  width: 46px;
}

.oppia-share-dropdown-menu li > a {
  font-weight: bolder;
  padding: 10px;
  text-align: center;
}

.oppia-share-dropdown-menu:hover .oppia-share-dropdown-toggle {
  color: #009688;
  background-color: white;
}

.nav .dropdown:hover > .dropdown-menu {
  border: none;
}

/* Show the navbar submenu dropdowns on-hover rather than on-click, if the
   screen size is large enough. */
@media (min-width: 768px) {
  .nav .dropdown:hover > .dropdown-menu {
    display: block;
  }
  .nav .dropdown:hover > .dropdown-menu > li > a {
    color: #009688;
  }
  .nav .dropdown:hover > .dropdown-menu > li > a:hover {
    background-color: #eee;
    color: #888;
  }
}

.oppia-main-content {
  margin: 10px;
  padding: 10px;
  width: 100%;
}

.oppia-align-center {
  float: none;
  margin: 0 auto;
  text-align: center;
}

.oppia-exploration-ctrl {
  margin: 15px 0;
}

.oppia-loading-fullpage {
  border: 1px;
  border-radius: 5px;
  font-size: 2em;
  height: 100%;
  position: fixed;
  top: 35%;
  width: 100%;
  z-index: 1000;
}
.oppia-loading-dot-one {
  opacity: 0;
  animation: dot 1.5s infinite;
  animation-delay: 0.0s;
  -moz-animation: dot 1.5s infinite;
  -moz-animation-delay: 0.0s;
  -webkit-animation: dot 1.5s infinite;
  -webkit-animation-delay: 0.0s;
}
.oppia-loading-dot-two {
  opacity: 0;
  animation: dot 1.5s infinite;
  animation-delay: 0.3s;
  -moz-animation: dot 1.5s infinite;
  -moz-animation-delay: 0.3s;
  -webkit-animation: dot 1.5s infinite;
  -webkit-animation-delay: 0.3s;
}
.oppia-loading-dot-three {
  opacity: 0;
  animation: dot 1.5s infinite;
  animation-delay: 0.6s;
  -moz-animation: dot 1.5s infinite;
  -moz-animation-delay: 0.6s;
  -webkit-animation: dot 1.5s infinite;
  -webkit-animation-delay: 0.6s;
}

.oppia-navbar-button-container {
  border-radius: 0;
  margin-top: 10px;
}
/* In Bootstrap, white-space for dropdown list is no-wrap. Use this instead
   to align ticks and dropdown options.
*/
.oppia-navbar-button-container > .dropdown-menu > li > a {
  white-space: normal;
}
.btn.oppia-navbar-button {
  background-color: rgba(0,0,0,0.2);
  color: rgba(255,255,255,1.0);
  font-family: "Capriola", "Roboto", Arial, sans-serif;
  font-size: 14px;
  margin-right: 5px;
  margin-left: 5px;
  text-transform: uppercase;
}
.btn.oppia-navbar-button:hover {
  background-color: rgba(5, 190, 178, 1);
  color: rgba(255,255,255,1);
}

@media (max-width: 768px) {
  .oppia-navbar-hide-on-small-width {
    display: none;
  }
}

.btn.oppia-unresolved-answer-button {
  background-color: white;
  border-radius: 12px;
  color: black;
  font-size: 14px;
  margin: 4px;
  padding: 8px 18px;
  text-align: left;
  width: auto;
}

.btn.oppia-unresolved-answer-button:hover {
  background-color: #eee;
}

.oppia-exp-summary-tiles-container {
  display: block;
  height: 100%;
  margin-left: auto;
  margin-right: auto;
  max-width: 928px;
  min-height: 300px;
  padding-bottom: 24px;
  padding-top: 24px;
  width: 100vw;
}
/* Ensure that the summary tiles tiles remain centered. Note that these values
   would need to be updated if the summary tiles are changed. */
@media (max-width: 844px) {
  .oppia-exp-summary-tiles-container {
    margin-left: 5vw;
    margin-right: 5vw;
    max-width: 89vw;
    width: 632px;
  }
}
@media (max-width: 632px) {
  .oppia-exp-summary-tiles-container {
    margin-left: 2vw;
    margin-right: 2vw;
    max-width: 96vw;
    width: 420px;
  }
}
@media (max-width: 420px) {
  .oppia-exp-summary-tiles-container {
    width: 208px;
  }
}

.oppia-library-group {
  display: block;
  height: 350px;
  margin-bottom: 72px;
  margin-top: 36px;
  max-width: 928px;
  width: 100vw;
}

.oppia-library-group-header-container {
  max-width: calc(100% - 180px);
}
.oppia-library-group-header {
  display: inline-block;
  font-size: 2.2em;
  margin-bottom: 24px;
  margin-left: 44px;
}
.oppia-library-group-header a {
  color: #2c4841;
  font-family: "Capriola", "Roboto", Arial, sans-serif;
}
.oppia-library-group-header a:hover {
  color: #0844aa;
}

.oppia-library-group-view-all-btn {
  background-color: rgba(1,120,109,1);
  color: rgba(255,255,255,1.0);
  font-family: "Capriola", "Roboto", Arial, sans-serif;
  font-size: 14px;
  margin-right: 48px;
  margin-top: 30px;
  text-transform: uppercase;
}
.oppia-library-group-view-all-btn:hover,
.oppia-library-group-view-all-btn:focus,
.oppia-library-group-view-all-btn:active {
  background-color: rgba(5, 190, 178, 1);
  color: rgba(255,255,255,1);
}
@media (max-width: 480px) {
  .oppia-library-group-header {
    font-size: 6vw;
  }
  .oppia-library-group-view-all-btn {
    margin-top: 18px;
  }
}

.oppia-library-carousel-scroll-btn {
  color: #2c4841;
  cursor: default;
  float: left;
  height: 60px;
  margin-top: 100px;
  max-width: 40px;
  padding: 0;
  position: relative;
  width: 10vw;
}
.oppia-library-carousel-scroll-btn i {
  font-size: 36px;
  margin: 0;
  padding: 0;
  top: 50%;
}

.oppia-library-carousel-tiles {
  /*The height is adjusted to hide the scrollbars*/
  height: 290px;
  left: 0;
  margin: 0;
  overflow: hidden;
  padding: 0;
  position: relative;
  top: 0;
  white-space: nowrap;
}

.oppia-library-carousel {
  height: 282px;
  float: left;
  max-width: 848px;
  overflow: hidden;
  position: relative;
}

.oppia-library-carousel-overlay-left,
.oppia-library-carousel-overlay-right {
  /*The display is set in Library.js*/
  display: none;
  height: 258px;
  margin-top: 12px;
  position: absolute;
  top: 0;
  width: 20px;
  z-index: 99;
}

.oppia-library-carousel-overlay-left {
  background: #b5bdc8;
  background: -moz-linear-gradient(left, rgba(0,0,0,0.65) 0%, rgba(0,0,0,0) 100%);
  background: -webkit-linear-gradient(left, rgba(0,0,0,0.65) 0%, rgba(0,0,0,0) 100%);
  background: linear-gradient(to right, rgba(0,0,0,0.65) 0%, rgba(0,0,0,0) 100%);
  left: 0;
}

.oppia-library-carousel-overlay-right {
  background: #b5bdc8;
  background: -moz-linear-gradient(left, rgba(0,0,0,0) 0%, rgba(0,0,0,0.65) 100%);
  background: -webkit-linear-gradient(left, rgba(0,0,0,0) 0%, rgba(0,0,0,0.65) 100%);
  background: linear-gradient(to right, rgba(0,0,0,0) 0%, rgba(0,0,0,0.65) 100%);
  right: 0;
}

/* Rules for the tiles in the "My Explorations" page. */

.oppia-dashboard-intro-card {
  font-family: "Capriola", "Roboto", Arial, sans-serif;
}
.oppia-dashboard-intro-card p {
  margin-bottom: 12px;
}
.oppia-dashboard-intro-picture {
  width: 400px;
}
.oppia-dashboard-intro-button {
  background-color: #015c53;
  border-radius: 0;
  color: #fff;
  font-family: "Capriola", "Roboto", Arial, sans-serif;
  font-size: 14px;
  margin-top: 10px;
  text-transform: uppercase;
  width: 200px;
}
.oppia-dashboard-intro-button:hover,
.oppia-dashboard-intro-button:focus,
.oppia-dashboard-intro-button:active {
  background-color: rgba(5, 190, 178, 1);
  color: #fff;
}

md-card.oppia-dashboard-exp-tile {
  background-color: #fff;
  color: #888;
  height: 120px;
  margin: 0;
  padding: 0;
  position: relative;
  width: 100%;
}
.oppia-dashboard-exp-tile:hover {
  background-color: #f9f9f9;
}

.oppia-dashboard-exp-tile-container-link {
  height: 100%;
  width: 100%;
}

.oppia-dashboard-exp-tile-contents {
  height: 100%;
  padding: 23px 58px;
  width: 100%;
}
.oppia-dashboard-exp-tile-contents:hover {
  text-decoration: none;
}

.oppia-dashboard-exp-tile-image-container {
  height: 120px;
  left: 0;
  top: 0;
  width: 120px;
}
/* This centers the image horizontally and vertically. */
.oppia-dashboard-exp-tile-image {
  height: 120px;
  width: 120px;
}
.oppia-dashboard-exp-tile-image-private {
  opacity: 0.2;
}
.oppia-dashboard-exp-tile-details {
  padding-left: 100px;
  padding-top: 5px;
}
.oppia-dashboard-exp-tile-first-row {
  margin-bottom: 8px;
}
.oppia-dashboard-exp-tile-title {
  color: #333;
  font-family: "Capriola", "Roboto", Arial, sans-serif;
  font-weight: bold;
}
@media (max-width: 365px) {
  .oppia-dashboard-exp-tile-image-container {
    display: none;
  }
  .oppia-dashboard-exp-tile-details {
    padding-left: 0;
  }
}

.oppia-dashboard-exp-tile-second-row {
  color: rgba(0,0,0,0.65);
  font-size: 0.9em;
}

.oppia-signup-page-title {
  color: #222;
  font-size: 1.6em;
  margin: 0 0 30px 0;
}

.oppia-content {
  margin: 0 auto;
  max-width: 630px;
  -webkit-overflow-scrolling: touch;
  width: 80%;
}

.oppia-toast-container {
  position: fixed;
  z-index: 999999;
}

.oppia-toast-container * {
  -moz-box-sizing: border-box;
  -webkit-box-sizing: border-box;
  box-sizing: border-box;
}
.oppia-toast {
  position: relative;
  overflow: hidden;
  padding: 15px 15px 15px 50px;
  top: 60px;
  width: 500px;
  -moz-border-radius: 3px 3px 3px 3px;
  -webkit-border-radius: 3px 3px 3px 3px;
  border-radius: 3px 3px 3px 3px;
  background-position: 15px center;
  background-repeat: no-repeat;
  -moz-box-shadow: 0 0 12px #999999;
  -webkit-box-shadow: 0 0 12px #999999;
  box-shadow: 0 0 12px #999999;
  color: #FFFFFF;
  opacity: 0.8;
  margin: auto;
  margin-top: 5px;
}
.oppia-toast-container > :hover {
  -moz-box-shadow: 0 0 12px #000000;
  -webkit-box-shadow: 0 0 12px #000000;
  box-shadow: 0 0 12px #000000;
  opacity: 1;
  cursor: pointer;
}
.toast-warning {
  background-image: url("/images/general/warning.png");
}

@media all and (max-width: 240px) {
  .oppia-toast {
    padding: 8px 8px 8px 50px;
    width: 11em;
  }
  .oppia-toast-container .toast-close-button {
    right: -0.2em;
    top: -0.2em;
  }
}
@media all and (min-width: 241px) and (max-width: 480px) {
  .oppia-toast {
    padding: 8px 8px 8px 50px;
    width: 18em;
  }
  .oppia-toast-container .toast-close-button {
    right: -0.2em;
    top: -0.2em;
  }
}
@media all and (min-width: 481px) and (max-width: 768px) {
  .oppia-toast {
    padding: 15px 15px 15px 50px;
    width: 25em;
  }
}

.oppia-form input.ng-invalid.ng-dirty {
  border: 2px solid #FA787E;
}

.oppia-help {
  height: 16px;
  width: 16px;
}

.oppia-main-body {
  height: 100%;
  margin: 0 auto;
  min-height: 100%;
}

.oppia-cc-icon {
  bottom: 0;
  opacity: 0.4;
  position: fixed;
  right: 25px;
}

.oppia-cc-icon:hover {
  opacity: 0.7;
}

.oppia-wide-panel {
  border: 1px solid #dde0FF;
  border-radius: 20px;
  width: 100%;
}

.oppia-error-wide-container {
  margin-bottom: 30px;
}

.oppia-wide-panel-content, .oppia-forum {
  font-size: large;
  margin: 5px auto;
  min-height: 400px;
  padding: 20px;
}
.oppia-forum {
  margin-top: 0;
}

.oppia-warning {
  background: #F9EDBE;
  width: 80%;
  max-width: 700px;
}
.oppia-warning-chevron {
  font-size: 1em;
  padding-left: 4px;
  padding-top: 4px;
}

.oppia-placeholder {
  color: #888;
  font-style: italic;
}

.oppia-save-draft-button, .oppia-publish-exploration-button {
  height: 34px;
}

@media(max-width: 1099px) {
  .oppia-publish-exploration-button {
    padding-bottom: 3px;
  }
  .oppia-save-draft-button {
    padding-bottom: 3px;
    width: 40px;
  }
}

@media(min-width: 1100px) {
  .material-icons.oppia-save-publish-button-icon,
  .oppia-save-publish-loading.oppia-save-publish-button-icon {
    display: none;
  }

  .oppia-publish-exploration-button {
    padding-bottom: 6px;
  }
  .oppia-save-draft-button {
    padding-bottom: 6px;
    width: 125px;
  }
}

/* Overwrite the Bootstrap defaults. */
.nav > li > a.oppia-editor-navbar-tab-anchor {
  padding: 15px 11px;
}

.oppia-save-publish-loading.oppia-save-publish-button-icon {
  font-size: 30px;
  line-height: 14px;
  letter-spacing: -4px;
  font-style: normal;
  text-align: center;
}

@media(max-width: 1100px) {
  .oppia-save-publish-button-label {
    display: none;
  }
}

.oppia-state-name-container {
  background: #eee;
  border-bottom-left-radius: 5px;
  margin: 2px 7px;
  padding: 6px;
}

.oppia-editor-page-container {
  margin-bottom: 60px;
}

.oppia-editor-header {
  font-size: 16px;
  margin-top: 35px;
}

.oppia-editor-cards-container {
  margin: auto;
  max-width: 700px;
}
.oppia-editor-card-with-avatar {
  background: rgb(255,255,255);
  margin: 20px auto 0 auto;
  max-width: 700px;
  padding: 0;
}

.oppia-editor-card-avatar {
  height: 36px;
  left: -18px;
  position: absolute;
  top: 28px;
  width: 36px;
}

.oppia-editor-card {
  background: rgb(255,255,255);
  margin-left: auto;
  margin-right: auto;
  margin-top: 30px;
  max-width: 800px;
  padding: 32px;
  padding-bottom: 40px;
}

.oppia-editor-avatar {
  height: 24px;
  left: -43px;
  position: absolute;
  width: 24px;
}

pre.oppia-pre-wrapped-text {
  white-space: pre-wrap;
}

.oppia-editor-card-body {
  position: relative;
}
.oppia-editor-card-body h3 {
  font-size: 1.8em;
  margin: 0;
}
.oppia-editor-card-body form {
  margin: 0;
}

.oppia-editor-card-section-container {
  background: rgba(5,140,166,0.1);
  padding-bottom: 1px;
  padding-top: 5px;
}

.oppia-editor-card-section {
  padding: 20px 50px 20px 35px;
}

.oppia-state-content {
  min-height: 20px;
  padding: 5px 0 15px 10px;
}

.oppia-state-content-display, .oppia-param-changes-display {
  max-width: 610px;
  text-align: left;
}

/* These rules must be kept in sync with corresponding rules in
   core/templates/dev/head/player/conversation_skin_directive.html
   (those with '.conversation-skin-tutor-card-top-content > p,
   .conversation-skin-oppia-feedback-content > p,
   .conversation-skin-learner-answer-content > p,
   .conversation-skin-help-card-content > p' selectors specifying
    the same line-height, margin-top and margin-bottom attributes)
*/
.oppia-state-content-display-html > p,
.form-control.oppia-rte-content > div > p {
  line-height: 28px;
  margin-bottom: 18px;
  margin-top: 18px;
}

.oppia-state-content-display-html > p:first-child,
.form-control.oppia-rte-content > div > p:first-child {
  margin-top: 0px;
}

.oppia-state-content-display-html > p:last-child,
.form-control.oppia-rte-content > div > p:last-child {
  margin-bottom: 0px;
}

.oppia-prevent-selection {
  -moz-user-select: none;
  -ms-user-select: none;
  -webkit-user-select: none;
}

.oppia-save-state-item-button {
  margin-left: 5px;
}

.oppia-editable-section {
  cursor: pointer;
  position: relative;
}

/* this classes below are used to graymask
 * outcome section when one hovers and
 * editable section when one hovers over them
 */

.oppia-editable-section .oppia-rule-preview-section-mask,
.oppia-editable-section .oppia-editable-section-mask {
  background-color: #eee;
  bottom: 0;
  height: 100%;
  opacity: 0;
  position: absolute;
  top: 0;
  width: 100%;
  z-index: 10;
}

.oppia-editable-section:hover .oppia-rule-preview-section-mask,
.oppia-editable-section:hover .oppia-editable-section-mask {
  border-radius: 4px;
  opacity: 0.4;
  transition: all 200ms;
  -webkit-transition: all 200ms;
}

.oppia-editable-section:hover .oppia-interaction-preview {
  background: rgba(5, 140, 166, 0.5);
  border-radius: 4px;
}

.oppia-interaction-preview {
  opacity: 0.5;
  padding: 4px;
}

.oppia-editor-edit-icon {
  font-size: 16px;
  opacity: 0.2;
  position: absolute;
  right: -22px;
  top: 3px;
  -webkit-transition: all 200ms;
  transition: all 200ms;
}

.oppia-editable-section:hover .oppia-editor-edit-icon {
  opacity: 0.8;
}

.oppia-click-to-start-editing {
  height: 100%;
  position: absolute;
  width: 100%;
  z-index: 50;
}

.oppia-editor-trash-icon {
  opacity: 0.2;
  -webkit-transition: all 200ms;
  transition: all 200ms;
}

.oppia-editor-trash-icon:hover {
  opacity: 0.8;
  cursor: pointer;
}

/* Styles for the state graph vizualization. */

.oppia-state-graph-container {
  border-radius: 4px;
  border: 1px solid #ccc;
  height: 400px;
  overflow-y: hidden;
  position: relative;
}

/* Styles for the collections learner view */

.oppia-collection-player-tiles-container {
  height: 100%;
  margin-top: 60px;
  margin-left: auto;
  margin-right: auto;
  max-width: 800px;
  min-height: 500px;
  padding-bottom: 25px;
  padding-left: 50px;
  position: relative;
}
.oppia-collection-player-tiles-container .oppia-page-heading {
  color: #fff;
}

.oppia-collection-player-tile-section {
  margin-bottom: 24px;
}

.oppia-collection-player-small-text {
  color: #fff;
  font-style: italic;
  font-size: 1em;
  margin-top: 12px;
  margin-bottom: 6px;
}

/* Styles for the statistics page. */

.oppia-back-arrow {
  float: left;
  margin-right: 5px;
}

.oppia-nested-link {
  color: #0844aa;
  cursor: pointer;
}

.oppia-nested-link:hover {
  color: #3f2c76;
  text-decoration: underline;
}

.oppia-add-interaction-button,
.oppia-add-response-button,
.oppia-add-fallback-button {
  background-color: rgba(5,140,166,0.9);
  border: 0;
  border-radius: 0;
  color: white;
  opacity: 0.9;
  padding: 7px;
  width: 100%;
}

.oppia-add-interaction-button:active,
.oppia-add-interaction-button:focus,
.oppia-add-interaction-button:hover,
.oppia-add-response-button:active,
.oppia-add-response-button:focus,
.oppia-add-response-button:hover,
.oppia-add-fallback-button:active,
.oppia-add-fallback-button:focus,
.oppia-add-fallback-button:hover {
  background-color: rgba(5,140,166,1);
  color: white;
  opacity: 1;
}

.oppia-add-rule-button {
  background-color: rgba(165,165,165,0.9);
  border: 0;
  border-radius: 0;
  color: white;
  opacity: 0.9;
  padding: 7px;
  width: 100%;
}

.oppia-add-rule-button:active,
.oppia-add-rule-button:focus,
.oppia-add-rule-button:hover {
  background-color: rgba(165,165,165,1);
  color: white;
  opacity: 1;
}

/* Workaround to ensure that single-line paragraphs comprising multiple-choice
   options are displayed inline. */
.oppia-multiple-choice-rule p {
  display: inline;
}
.oppia-multiple-choice-rule p::before {
  content: ' ';
}

.oppia-interaction-tile {
  cursor: pointer;
  display: inline-block;
  margin: 5px;
  outline: 1px solid #aaa;
  vertical-align: top;
  width: 30%;
}
.oppia-interaction-tile:hover {
  outline: 2px solid #009688;
}
.oppia-interaction-tile-name {
  border-top: 1px solid #ccc;
  padding: 3px 0;
  position: relative;
  text-align: center;
}
.oppia-interaction-customization-label {
  font-size: 1em;
  font-weight: bold;
  padding-bottom: 6px;
}

.oppia-small-delete-button {
  padding-top: 3px;
}

.oppia-delete-param-change-button,
.oppia-delete-interaction-button,
.oppia-close-popover-button,
.oppia-delete-list-entry-button {
  background: none;
  border: 0;
  color: #000;
  cursor: pointer;
  height: 30px;
  opacity: 0.5;
  width: 30px;
}
.oppia-delete-param-change-button,
.oppia-delete-interaction-button,
.oppia-close-popover-button {
  position: absolute;
}
.oppia-delete-interaction-button,
.oppia-close-popover-button {
  right: 8px;
  top: 8px;
}
.oppia-delete-param-change-button {
  right: -30px;
  top: 0;
}
.oppia-delete-response-button,
.oppia-delete-rule-button {
  cursor: pointer;
  opacity: 0.5;
  position: absolute;
  right: 8px;
  top: 8px;
  width: 20px;
}
.oppia-delete-list-entry-button {
  margin-top: 6px;
}
.oppia-delete-param-change-button:hover,
.oppia-delete-interaction-button:hover,
.oppia-close-popover-button:hover,
.oppia-delete-response-button:hover,
.oppia-delete-rule-button:hover,
.oppia-delete-list-entry-button:hover {
  opacity: 1;
}



.oppia-graph-resize-button {
  border: 0;
  padding: 9px 10px 6px 10px;
  position: absolute;
  right: 2px;
  top: 2px;
}

.nav-pills > li > a.oppia-rule-tab {
  background: rgba(0,0,0,0.05);
  border-radius: 0;
  border-bottom: 1px solid #f0f0f0;
  color: #444;
  padding: 7px 15px;
  width: 100%;
}
.nav-pills > li > a.oppia-rule-tab-disabled {
  cursor: default;
}
.nav-pills > li:hover > a.oppia-rule-tab {
  background: rgba(0,0,0,0.1);
}
.nav-pills > li:hover > a.oppia-rule-tab-disabled {
  background: rgba(0,0,0,0.05);
}
.nav-pills > li.active > a.oppia-rule-tab-active {
  background: rgba(5,140,166,0.1);
  border-right: 0;
  color: #333;
}

.oppia-default-rule-tab {
  border-left: 1px solid #ddd;
}

.oppia-rule-body-container {
  padding-left: 0;
  padding-right: 0;
  width: 100%;
}

.oppia-readonly-rule-tile {
  border-radius: 4px;
  margin-bottom: 0;
  margin-left: 0;
  padding: 4px;
}

.oppia-readonly-rule-tile img, .oppia-rule-tab img {
  max-height: 50px;
}

.oppia-rule-dest-link {
  margin-left: 5px;
  position: absolute;
  width: 400px;
  /* This must be larger than the z-index in
     .oppia-interactive-section-click-handler, so that the rule does not
     switch to edit mode when the destination link is clicked. */
  z-index: 200;
}

.oppia-rule-save-cancel-buttons {
  margin-bottom: 5px;
  margin-top: 2px;
}

.oppia-rule-block {
  background-color: white;
  border-top: 1px solid #ccc;
  border-left: 1px solid #ccc;
  border-right: 1px solid #ccc;
}

.oppia-rule-block.active {
  box-shadow: 0 1px 3px rgba(0,0,0,0.12), 0 1px 2px rgba(0,0,0,0.24);
  margin: -2px;
  z-index: 1;
}

.oppia-response-header-block {
  overflow: hidden;
  padding-left: 24px;
  white-space: nowrap;
  width: 640px;
}

.oppia-response-header {
  float: left;
  overflow: hidden;
  text-overflow: ellipsis;
  white-space: nowrap;
  width: 500px;
}

.oppia-rule-header {
  color: rgb(120, 120, 120);
  overflow: hidden;
  padding-left: 0;
  text-overflow: ellipsis;
  white-space: nowrap;
}

.oppia-rule-sort-handle, .oppia-fallback-sort-handle {
  cursor: move;
  left: 10px;
  margin-left: 5px;
  opacity: 0.3;
  position: absolute;
  top: 6px;
  width: 25px;
  /* This is needed for the sort handle to be above the rule tile. */
  z-index: 1;
}

.oppia-rule-header-warning-placement {
  left: -0.5em;
  position: absolute;
  top: 6px;
  z-index: 2;
}

.oppia-rule-header-warning-style {

  -ms-transform: rotate(-10deg);
  -webkit-transform: rotate(-10deg);

  background-color: yellow;
  border:1px solid black;
  color: firebrick;
  cursor: pointer;
  font-size: 20px;
  font-weight: bold;
  height:22px;
  line-height: 22px;
  text-align: center;
  transform: rotate(-10deg);
  width:22px;
}

.oppia-param-change-sort-handle {
  cursor: move;
  left: -20px;
  opacity: 0.3;
  position: absolute;
  top: 4px;
}

.oppia-rule-edit-feedback {
  position: relative;
}

.oppia-rule-details-header {
  margin-bottom: 6px;
}

.about-tabs {
  margin-bottom: 0;
}

table.oppia-padded-table {
  border: 1px solid black;
  padding: 5px;
}
table.oppia-padded-table th, table.oppia-padded-table td {
  border: 1px solid black;
  padding: 5px;
}

/* Styles for parameter labels. */
oppia-parameter {
  background-color: #18447E;
  border-radius: .25em;
  color: white;
  display: inline;
  font-size: 75%;
  font-weight: bold;
  line-height: 1;
  margin: auto 4px;
  padding: .2em .6em .3em;
  text-align: center;
  vertical-align: baseline;
  white-space: nowrap;
}

.oppia-param-editor-row {
  position: relative;
}

.oppia-param-display-row {
  margin-bottom: 4px;
}

.oppia-tutorial-tooltip {
  min-width: 400px !important;
}

/* Hide the search icon in the rule destination dropdown. */
.oppia-rule-dest-select2 .select2-search input {
  background: none;
}

.oppia-dashboard-row {
  cursor: pointer;
  background-color: #fff;
  margin-bottom: -5px;
  overflow: auto;
}
.oppia-dashboard-row:hover {
  background: #eee;
}
.oppia-dashboard-row-recent {
  background: #fff4ca;
}
.oppia-dashboard-row-recent:hover {
  background: #ffe279;
}

.oppia-dashboard-status-green {
  color: #009688;
  font-weight: bold;
  text-transform: capitalize;
}

.oppia-dashboard-status-grey {
  color: #888;
  text-transform: capitalize;
}

.oppia-dashboard-status-orange {
  color: #f7a541;
  font-weight: bold;
  text-transform: capitalize;
}

.oppia-dashboard-tile-metadata-parent {
  float: right;
  padding-top: 15px;
  width: 30%;
}

.oppia-dashboard-tile-metadata {
  border-left-color: #DADADA;
  border-left-style: ridge;
  border-left-width: thin;
  color: #888;
  font-size: 0.85em;
  height: 85px;
  margin-left: 10px;
  padding-left: 20px;
  padding-right: 20px;
}

md-card.oppia-dashboard-tile {
  background-color: #fff;
  border-bottom: 1px solid #ccc;
  color: #888;
  height: 120px;
  margin: 0;
  padding: 0;
  position: relative;
}

ul.oppia-dashboard-tiles {
  list-style-type: none;
  margin-top: 30px;
  padding-left: 0;
}

.oppia-large-modal-window .modal-dialog {
  max-width: 900px;
  width: 80%;
}
.oppia-large-modal-window .modal-body {
  height: 60vh;
}

.oppia-embed-modal-code {
  background-color: #fcfcfc;
  border: 1px solid #d9d9d9;
  border-radius: 4px;
  display: inline-block;
  padding: 10px;
}

.oppia-embed-modal-code:hover {
  background-color: #f9f9f9;
}

.oppia-vcenter {
  display: table-cell;
  float: none;
  vertical-align: middle;
}

.oppia-disabled-link {
  opacity: 0.6;
  pointer-events: none;
}

/* CSS3 Animations */
@-ms-keyframes spin {
  from { -ms-transform: rotate(0deg); }
  to { -ms-transform: rotate(360deg); }
}
@-moz-keyframes spin {
  from { -moz-transform: rotate(0deg); }
  to { -moz-transform: rotate(360deg); }
}
@-webkit-keyframes spin {
  from { -webkit-transform: rotate(0deg); }
  to { -webkit-transform: rotate(360deg); }
}
@keyframes spin {
  from { transform: rotate(0deg); }
  to { transform: rotate(360deg); }
}

.oppia-animate-spin {
  -webkit-animation-name: spin;
  -webkit-animation-duration: 1000ms;
  -webkit-animation-iteration-count: infinite;
  -webkit-animation-timing-function: ease-in-out;

  -moz-animation-name: spin;
  -moz-animation-duration: 1000ms;
  -moz-animation-iteration-count: infinite;
  -moz-animation-timing-function: ease-in-out;

  -ms-animation-name: spin;
  -ms-animation-duration: 1000ms;
  -ms-animation-iteration-count: infinite;
  -ms-animation-timing-function: ease-in-out;

  animation-name: spin;
  animation-duration: 1000ms;
  animation-iteration-count: infinite;
  animation-timing-function: ease-in-out;
}

oppia-expression-error-tag {
  background-color: #d9534f;
  border-radius: .25em;
  color: white;
  display: inline;
  font-size: 75%;
  font-weight: bold;
  line-height: 1;
  margin: auto 4px;
  padding: .2em .6em .3em;
  text-align: center;
  vertical-align: baseline;
  white-space: nowrap;
}
oppia-expression-error-tag:after {
  content: "Expression parsing error!";
}

/* Adjust the z-index for the tutorial components so that they do not go
   above the navbar.
*/
.ng-joyride-element-static[data-original-title],
div.ng-joyride-title {
  z-index: 999;
}
.ng-joyride.popover.sharp-borders {
  z-index: 1002;
}
div#ng-curtain {
  z-index: 997;
}

/* Add inter-paragraph spacing to the ng-joyride tutorial contents. */
.ng-joyride .popover-content p {
  margin-top: 10px;
}

.oppia-navbar {
  box-shadow: 0 3px 6px rgba(0,0,0,0.16), 0 3px 6px rgba(0,0,0,0.23);
  cursor: default;
  height: 56px;
  left: -2%;
  padding-left: 2%;
  padding-right: 2%;
  position: fixed;
  width: 104%;
  /* This is larger than the editor tutorial's z-index, but smaller than
     the z-index for Bootstrap modals.
  */
  z-index: 1005;
}

.oppia-top-of-page-padding {
  /* This ensures that content is not tucked behind the fixed navbar. */
  height: 56px;
}
.oppia-navbar-menu {
  margin-left: 10px;
  opacity: 0.9;
  outline-color: transparent;
  padding-top: 20px;
}
.oppia-navbar-menu-icon {
  color: #fff;
  margin-top: -5px;
}
.oppia-navbar-menu:hover {
  opacity: 1;
}

.oppia-navbar-brand-name {
  float: left;
  height: 56px;
  line-height: 20px;
  margin-left: -10px;
}

.oppia-logo {
  display: inline-block;
  font-family: "Capriola", "Roboto", Arial, sans-serif;
  font-size: 21px;
  font-weight: 300;
  height: 40px;
  margin-top: 8px;
}
.oppia-logo-wide {
  margin-left: 25px;
}
.oppia-logo-small {
  margin-left: 6px;
}

.oppia-navbar-tabs-narrow {
  min-width: 210px;
}
.oppia-navbar-tabs {
  min-width: 600px;
}
.nav > li > a.oppia-navbar-tab {
  font-family: "Capriola", "Roboto", Arial, sans-serif;
  font-size: 14px;
  padding: 17px 12px 10px 12px;
  text-transform: uppercase;
}
.oppia-navbar-dropdown-toggle,
.oppia-navbar-tab {
  height: 56px;
  color: #fff;
}
.oppia-navbar-profile > li > a:hover,
.oppia-navbar-profile > li > a:focus,
.oppia-navbar-profile .open > a,
.oppia-navbar-profile .open > a:hover,
.oppia-navbar-profile .open > a:focus,
.oppia-navbar-tabs > li > a:hover,
.oppia-navbar-tabs > li > a:focus {
  background-color: #fff;
  color: #009688;
}
.oppia-navbar-profile-admin > li > a:hover,
.oppia-navbar-profile-admin > li > a:focus,
.oppia-navbar-profile-admin .open > a,
.oppia-navbar-profile-admin .open > a:hover,
.oppia-navbar-profile-admin .open > a:focus,
.oppia-navbar-tabs-admin > li > a:hover,
.oppia-navbar-tabs-admin > li > a:focus {
  background-color: #fff;
  color: #00376d;
}
.oppia-navbar-dropdown {
  border: 0;
  border-top-left-radius: 0;
  border-top-right-radius: 0;
  margin-top: 0;
}
.oppia-navbar-dropdown > li > a {
  color: #009688;
}
.oppia-navbar-dropdown > li > a:hover,
.oppia-navbar-dropdown > li > a:focus {
  background-color: #eee;
  color: #888;
}
.oppia-navbar-profile-picture-container {
  margin-left: 10px;
  text-align: right;
}
.oppia-navbar-profile-picture {
  height: 32px;
  width: 32px;
}
.oppia-navbar-role-indicator {
  background-color: #f7a541;
  border-radius: 20px;
  bottom: 10px;
  height: 15px;
  position: absolute;
  right: 25px;
  width: 15px;
}
.oppia-navbar-role-text {
  bottom: 0;
  color: white;
  font-size: 0.7em;
  font-weight: bold;
  position: absolute;
  right: 3px;
}

.oppia-navbar-dashboard-indicator {
  background-color: #f7a541;
  border-radius: 20px;
  height: 15px;
  position: absolute;
  right: 25px;
  top: 8px;
  width: 15px;
}
.oppia-navbar-dashboard-indicator-text {
  bottom: 0;
  color: white;
  font-size: 0.7em;
  font-weight: bold;
  position: absolute;
  right: 4px;
}

.oppia-select {
  background: white;
  border: #ddd solid 1px;
  border-radius: 4px;
  color: #555;
  padding: 5px;
}

.oppia-feedback-tab-row {
  cursor: pointer;
}
.oppia-feedback-tab-row:hover {
  background: #eee;
}

.oppia-editor-sidebar {
  max-width: 500px;
  padding: 7px 5px 0 5px;
  position: absolute;
  right: 15px;
  top: 28px;
  width: 100%;
}
.oppia-editor-sidebar accordion .panel {
  border-radius: 0;
}
.oppia-editor-sidebar accordion .panel .panel-heading {
  background-color: #ddd;
  border-radius: 0;
  padding: 3px 10px;
}
.oppia-editor-sidebar accordion .panel .panel-title {
  font-weight: bold;
}
.oppia-editor-sidebar accordion .panel .panel-body {
  border-radius: 0;
  padding-right: 25px;
}
.oppia-editor-sidebar-section-header {
  background-color: #ddd;
  font-size: 0.75em;
  font-weight: bold;
  padding: 3px 10px;
}
.oppia-editor-sidebar-section-body {
  background-color: #fff;
  margin-bottom: 5px;
  padding-right: 25px;
  padding: 0 10px;
}

.oppia-exploration-warnings-indicator {
  border-style: inset;
  border-width: 0 9px 14px 9px;
  bottom: 10px;
  font-size: 0.7em;
  font-weight: bold;
  height: 0;
  position: absolute;
  right: 5px;
  width: 0;
}
.oppia-exploration-warnings-error-color {
  border-color: transparent transparent rgb(244,244,15) transparent;
  color: #333;
}
.oppia-exploration-warnings-critical-color {
  border-color: transparent transparent rgb(231,15,15) transparent;
  color: #fff;
}
.oppia-exploration-warnings-count {
  margin-left: -3px;
}

.oppia-exploration-open-threads-indicator {
  position: absolute;
  right: 5px;
  width: 16px;
  bottom: 10px;
  height: 13px;
  text-align: center;
  border-radius: 10%;
}
.oppia-exploration-open-threads-color {
  background-color: #4078C0;
  border: 1px solid rgb(243, 243, 243);
}
.oppia-exploration-open-threads-count {
  font-size: 9px;
  position: relative;
  bottom: 8px;
  color: white;
}

.dropdown-menu.oppia-exploration-warnings-box {
  background: #fcf8e3;
}
.oppia-exploration-warnings-header {
  font-size: 0.8em;
  font-weight: bold;
  margin: 0 5px;
}
.oppia-exploration-warnings-text {
  font-size: 0.9em;
  padding: 2px 5px;
  width: 250px;
}
.oppia-exploration-warnings-separator {
  margin: 0;
}

/* Adding multilevel submenu functionality to Bootstrap's dropdown
    See http://bootsnipp.com/snippets/featured/multi-level-dropdown-menu-bs3
*/
.oppia-dropdown-submenu {
  position: relative;
}

.oppia-dropdown-submenu > .dropdown-menu {
  border-radius: 0 6px 6px 6px;
  left: 100%;
  margin-top: -6px;
  margin-left: -1px;
  -moz-border-radius: 0 6px 6px;
  top: 0;
  -webkit-border-radius: 0 6px 6px 6px;
}

.oppia-dropdown-submenu:hover > .dropdown-menu {
  display: block;
}

.oppia-dropdown-submenu > a:after {
  border-color: transparent;
  border-style: solid;
  border-width: 5px 0 5px 5px;
  border-left-color: #ccc;
  content: " ";
  display: block;
  float: right;
  height: 0;
  margin-top: 5px;
  margin-right: -10px;
  width: 0;
}

.oppia-dropdown-submenu:hover > a:after {
  border-left-color: #fff;
}

.oppia-dropdown-submenu.pull-left {
  float: none;
}

.oppia-dropdown-submenu.pull-left > .dropdown-menu {
  border-radius: 6px 0 6px 6px;
  left: -100%;
  margin-left: 10px;
  -moz-border-radius: 6px 0 6px 6px;
  -webkit-border-radius: 6px 0 6px 6px;
}


.oppia-profile-picture-crop-area {
  background: #E4E4E4;
  height: 350px;
  margin-top: 20px;
  position: relative;
  width: 500px;
}
.oppia-profile-picture-reset-button {
  position: absolute;
  right: -50px;
  top: 0;
}

.oppia-page-cards-container {
  margin: auto;
  max-width: 95%;
  position: relative;
  width: 660px;
}

.oppia-page-card {
  background: rgb(255,255,255);
  margin-left: auto;
  margin-right: auto;
  margin-bottom: 30px;
  margin-top: 40px;
  padding: 30px 55px;
}
.oppia-page-card li {
  margin-bottom: 10px;
}

.oppia-notifications-tray {
  margin-left: -8px;
}

.oppia-notifications-dashboard-card {
  padding: 15px 40px;
}

.oppia-notification-content {
  display: inline-block;
}

.oppia-notification-last-updated {
  float: right;
}

 @media (max-width: 500px) {
  .oppia-notification-content,
  .oppia-notification-last-updated {
    display: inline;
  }

 }

.oppia-about-anchor {
  display: block;
  position: relative;
  top: -70px;
  visibility: hidden;
}

.oppia-about-right-menu {
  left: 50%;
  margin-left: 360px;
  position: fixed;
  top: 100px;
  width: 300px;
}

.oppia-about-right-menu p {
  line-height: 1;
  margin: 0.5em 0;
}
.oppia-about-right-menu ul {
  list-style-type: none;
  padding-left: 20px;
}

/* Hide the 'Skip' icon on the editor tutorial. */
.skipBtn .glyphicon-ban-circle {
  display: none;
}

.oppia-page-heading {
  margin-bottom: 5px;
}

.oppia-page-heading-subtext {
  font-size: smaller;
  opacity: 0.7;
}

.oppia-rating-star-active {
  color: #FFD700;
}

.oppia-transition-200 {
  -webkit-transition: all 200ms;
  transition: all 200ms;
}

/* Styles for the feedback popover component in the learner view. */
.oppia-feedback-popover-submit-btn-enabled {
  color: #009688;
}
.oppia-feedback-popover-textarea {
  border: 1px solid rgba(0,0,0,0.2);
  margin-top: 4px;
  padding: 4px;
  resize: none;
  width: 200px;
}

.oppia-rte-toolbar-image {
  padding-bottom: 8px;
  padding-top: 8px;
}

.ta-scroll-window.oppia-rte-content {
  width: 100%;
}

.ta-editor.form-control.oppia-rte-content, .ta-scroll-window.form-control.oppia-rte-content {
  min-height: 80px;
  height: auto;
  overflow: auto;
  font-family: inherit;
  font-size: 100%;
}

.form-control.oppia-rte-content > .ta-bind {
  height: auto;
  min-height: 80px;
}

.form-control.oppia-rte-content img.block-element {
  display: block;
  margin: auto;
}

/* Styles for the editor training interfaces. */

.preview-conversation-skin-card-row-container {
  margin-bottom: 17px;
  table-layout: fixed;
  width: 100%;
}

.preview-conversation-skin-card-row {
  margin-bottom: 20px;
  margin-top: 20px;
  width: 100%;
}

.preview-conversation-skin-row-avatar {
  padding-right: 10px;
  width: 30px;
}

.preview-conversation-skin-row-avatar-img {
  height: 24px;
  max-width: 24px;
}

.preview-conversation-skin-oppia-content {
  padding-left: 15px;
  padding-top: 2px;
}

.preview-conversation-skin-learner-input {
  padding-left: 15px;
}

md-card.preview-conversation-skin-inline-interaction {
  background-color: #f6f6f6;
  border-bottom-left-radius: 2px;
  border-bottom-right-radius: 2px;
  border-top-left-radius: 0;
  border-top-right-radius: 0;
  border-top: 1px solid rgba(0,0,0,0.1);
  margin: -20px auto;
  max-width: 560px;
}

md-card.preview-conversation-skin-supplemental-card {
  background-color: #f6f6f6;
  margin: -5px 0;
  max-width: 560px;
}

.preview-conversation-skin-supplemental-interaction {
  margin: 0 auto;
  max-width: 560px;
}

.trained-feedback-selection-form-container {
  margin-top: -5px;
}

.trained-feedback-selection-container {
  border-bottom: thin solid #EEEEEE;
  margin-bottom: 5px;
}

.trained-feedback-selection-container md-input-group.md-default-theme label {
  border-bottom: 0;
}

.trained-feedback-selection {
  background: none;
  border: none;
  color: rgba(0,0,0,0.5);
  margin: 0;
  padding-left: 0;
  padding-top: 9px;
  text-align: left;
  /* This is needed so that images stay bounded by the container in Firefox. */
  width: 100%;
}

.trained-feedback-selection:hover {
  color: #00897B;
}

.oppia-modal-information-card .modal-dialog {
  margin: 100px auto;
  width: 400px;
}

.oppia-modal-information-card .modal-dialog .modal-content {
  border-radius: 0;
}

.oppia-modal-information-card .modal-dialog .modal-content md-card {
  border-radius:0;
  margin: 0;
  padding: 0;
}

.oppia-info-card-title {
  bottom: 0;
  color: white;
  font-family: "Capriola", "Roboto", Arial, sans-serif;
  margin: 12px 0;
  padding: 0;
  position: absolute;
}

.oppia-info-card-bg-image {
  left: 50%;
  margin-right: -50%;
  position: absolute;
  top: 50%;
  transform: translate(-50%, -50%);
  width: 120px;
}

.oppia-info-card-logo-thumbnail {
  background-position: center;
  background-repeat: no-repeat;
  background-size: cover;
  height: 300px;
  padding: 20px;
  position: relative;
}

.oppia-info-card-content {
  padding: 10px 20px 10px 20px;
}

.oppia-info-card-content p {
  display: block;
  font-size: 1.0em;
  line-height: 1;
  padding: 12px 0 24px 0;
  position: relative;
  word-spacing: 0;
}

.oppia-info-card-content .card-metrics {
  margin-top: 10px;
  padding: 0;
}

.oppia-info-card-content .card-metrics li {
  font-size: 14px;
  list-style-type: none;
  text-align: center;
}

.oppia-info-card-content .card-metrics li .fa {
  font-size: 24px;
  margin-right: 5px;
}

.oppia-info-card-content .card-metrics ul img {
  height: 24px;
  margin-right: 2px;
  width: 24px;
}

.oppia-info-card-content .card-metrics ul li .oppia-contributors-circle {
  height: 20px;
  width: 20px;
}

.oppia-contributors-more-circle {
  background: #888;
  border-radius: 50%;
  border-color: black;
  height: 20px;
  padding-top: 3px;
  text-align: center;
  width: 20px;
}

.oppia-info-card-bottom-row {
  margin-top: 20px
}

.oppia-info-card-bottom-row md-chips md-chip {
  cursor: default;
  font-size: 12px;
  line-height: 1em;
  margin: 0;
  padding: 0;
}

.oppia-info-card-bottom-row ul li a img {
  height: 20px;
  width: 20px;
}

.oppia-info-card-tooltip-more {
  color: blue;
}

/* This is necessary so that long usernames don't overflow the tooltip. */
.oppia-info-card-content .tooltip-inner {
  max-width: none;
}

.oppia-info-card-tag-icon {
  padding-top: 6px;
  width: 28px;
}

.oppia-info-card-exploration-contributors-profile {
  padding: 0;
}

.oppia-info-card-community-editable-icon {
  color: #009688;
}

/* Styles for gadget panels and editor. */

.oppia-gadget-tile {
  cursor: pointer;
  display: inline-block;
  margin: 5px;
  vertical-align: top;
  width: 25%;
}
.oppia-gadget-tile:hover {
  outline: 2px solid #05A69A;
}
.oppia-gadget-tile-name {
  padding: 3px 0;
  position: relative;
  text-align: center;
}

.oppia-gadget-customization-editor label {
  font-weight: normal;
}

.oppia-gadget-delete-icon,
.oppia-gadget-edit-icon,
.oppia-gadget-rename-icon {
  cursor: pointer;
  position: absolute;
  width: 20px;
  z-index: 1;
}

.oppia-gadget-delete-icon,
.oppia-gadget-rename-icon {
  right: 0;
  top: 4px;
}

.oppia-gadget-rename-icon {
  right: 20px
}

.oppia-gadget-edit-icon {
  color: #636363;
  right: 20px;
  top: 4px;
}

.oppia-gadget-content {
  background: #fff;
}

.oppia-insert-gadget-button,
.oppia-gadget-name {
  background: #5cb85c;
  color: #fff;
  font-size: small;
  height: 25px;
  overflow: hidden;
  text-overflow: ellipsis;
  white-space: nowrap;
  padding-right: 40px;
}

.oppia-insert-gadget-button {
  background: inherit;
  color: #000;
  cursor: pointer;
  padding-right: 0;
}

.oppia-gadget-dropdown-toggle {
  border-bottom: 1px solid silver;
  border-left: 1px solid silver;
  color: gray;
  height: 25px;
  padding: 0 5px;
  position: absolute;
  right: 0;
  top: 0;
  width: 25px;
}

.oppia-rename-gadget-form {
  background-color: white;
  color: rgba(0, 0, 0, 0.73);
  margin-left: 4px;
  position: absolute;
  z-index: 1;
}

.oppia-rename-gadget-form input {
  width: 140px;
}

.oppia-gadget-outer-container {
  position: relative;
}

.oppia-gadget-list-container {
  cursor: pointer;
  margin-bottom: 5px;
  position: relative;
}

.oppia-gadget-name-panel,
.oppia-gadget-state-visibility-panel {
  border-top: 1px solid gray;
  padding: 10px 0;
}

.oppia-gadget-state-visibility-panel {
  /* To clear the float */
  overflow: auto;
  width: 100%;
}

.oppia-gadget-state-visible-title {
  color: rgba(0, 0, 0, 0.73);
  display: block;
  font-weight: normal;
}

.oppia-gadget-state-visible-input-label {
  float: left;
  margin-left: 10px;
}

.oppia-gadget-name {
  cursor: pointer;
  margin-bottom: 5px;
}

.oppia-gadget-dropdown-toggle:hover .oppia-hidden-gadgets-container {
  left: 24px;
  top: 0;
}

.oppia-hidden-gadget,
.oppia-visible-gadgets-container {
  position: relative;
}

.oppia-suggestion-review-container {
  width: 100%;
  height: 350px;
  padding: 10px;
}

.oppia-suggestion-review-panel-container {
  width: 49%;
  height: 100%;
}

.oppia-suggestion-review-panel {
  width: 100%;
  height: 100%;
  border: 1px solid black;
  overflow: scroll;
}

.oppia-suggestion-review-error {
  text-align: right;
  width: 100%;
  color: red;
  margin-bottom: 10px;
}

/* New Splash page */

.oppia-splash-section-one {
  background-color: #afd2eb;
  overflow-x: hidden;
}

.oppia-splash-h1, .oppia-splash-h2 {
  color: #005c5e;
  font-family: "Capriola", "Roboto", Arial, sans-serif;
  padding-top: 1em;
}

.oppia-splash-h1 {
  margin: 0 auto;
  padding-bottom: 1em;
}

.oppia-splash-h2-container {
  margin: 0 auto;
  max-width: 900px;
}

.oppia-splash-h2 {
  line-height: 1.6em;
  margin: 0 auto;
  padding-bottom: 72px;
}

@media (min-width: 630px) {
  .oppia-splash-h1 {
    font-size: 3em;
  }
  .oppia-splash-h2 {
    font-size: 1.8em;
    padding-top: 130px;
  }
}
@media (max-width: 629px) {
  .oppia-splash-h1 {
    font-size: 2em;
  }
  .oppia-splash-h2 {
    font-size: 1.5em;
    padding-top: 80px;
  }
}

.oppia-splash-background-icon-row {
  margin: 0 calc((100% - 2700px)/2);
  position: relative;
  text-align: center;
  width: 2700px;
}

.oppia-splash-background-icon {
  margin: -1px;
  max-width: 96px;
  width: 10%;
}

.oppia-splash-books {
  left: 50%;
  position: absolute;
  top: 95px;
  z-index: 5;
}
@media (min-width: 630px) {
  .oppia-splash-books {
    margin-left: -300px;
    width: 600px;
  }
}
@media (max-width: 629px) {
  .oppia-splash-books {
    margin-left: -250px;
    width: 500px;
  }
}

.oppia-splash-section-two {
  background-color: #f2f2ee;
  color: #2c4841;
}

.oppia-splash-button {
  background-color: #015c53;
  border-radius: 0;
  color: #fff;
  font-family: "Capriola", "Roboto", Arial, sans-serif;
  font-size: 18px;
  margin-top: -20px;
  padding: 10px 0;
  position: absolute;
  text-transform: uppercase;
  transform: translateX(-50%);
  width: 360px;
}
.oppia-splash-button:hover,
.oppia-splash-button:focus,
.oppia-splash-button:active {
  background-color: rgba(5, 190, 178, 1);
  color: #fff;
}
@media (min-width: 768px) {
  .oppia-splash-button-browse {
    left: calc(50% - 200px);
  }
  .oppia-splash-button-create {
    left: calc(50% + 200px);
  }

  .oppia-splash-section-two-content {
    padding-top: 80px;
  }
}
@media (max-width: 768px) {
  .oppia-splash-button-browse {
    left: 50%;
  }
  .oppia-splash-button-create {
    left: 50%;
    margin-top: 50px;
  }

  .oppia-splash-section-two-content {
    padding-top: 160px;
  }
}

.oppia-splash-bullet {
  margin: 0 auto 80px;
  max-width: 900px;
  overflow: hidden;
  position: relative;
  width: 80%;
}

.oppia-splash-column {
  text-align: center;
}
.oppia-splash-bullet-block {
  font-family: "Rubik", "Roboto", Arial, sans-serif;
  font-size: 1.17em;
  line-height: 128%;
  margin-bottom: 10px;
  max-width: 500px;
  text-align: left;
  width: 100%;
}

@media (min-width: 610px) {
  .oppia-splash-bullet-block {
    display: inline-block;
    width: 48%;
  }

  .oppia-splash-block-left {
    float: left;
  }
  .oppia-splash-block-right {
    float: right;
  }
}

.oppia-activity-summary-tile {
  background-color: #fff;
  cursor: pointer;
  display: inline-block;
  height: 240px;
  margin: 12px 4px;
  padding: 0;
  position: relative;
  text-align: left;
  vertical-align: top;
  white-space: normal;
  width: 200px;
}

@media only screen and (max-width: 500px) {
  .oppia-activity-summary-tile {
    display: block;
    margin-left: auto;
    margin-right: auto;
  }
}

.oppia-activity-summary-tile a,
.oppia-activity-summary-tile a:hover,
.oppia-activity-summary-tile a:active,
.oppia-activity-summary-tile a:visited {
  color: inherit;
  text-decoration: none;
}

.oppia-activity-summary-tile:hover {
  /*
    This is based on the levels defined on the following page:
      https://medium.com/@Florian/freebie-google-material-design-shadow-helper-2a0501295a2d#.22sskepri
    Level 2 seemed too subtle, but level 3 seemed too strong. This line
    therefore tries to average both of them.
  */
  box-shadow: 0 6px 13px rgba(0,0,0,0.17), 0 4px 6px rgba(0,0,0,0.23);
}

.oppia-activity-summary-tile .title-section {
  height: 144px;
  position: relative;
  width: 100%;
}

.oppia-activity-summary-tile,
.oppia-activity-summary-tile .title-section {
  -webkit-transition: all 300ms;
  transition: all 300ms;
}

.oppia-activity-summary-tile .exploration-summary-avatars {
  padding-bottom: 4px;
  padding-right: 5px;
  left: 169px;
  position: absolute;
  top: 3px;
  width: 31px;
  z-index: 11;
}

.oppia-activity-summary-tile .exploration-summary-tile-mask {
  background-color: #eee;
  height: 240px;
  left: 0px;
  opacity: 0.7;
  position: absolute;
  top: 0px;
  width: 200px;
  z-index: 10;
}

.oppia-activity-summary-tile:hover .title-section-mask {
  background-color: #eee;
  height: 144px;
  left: 0px;
  opacity: 0.4;
  position: absolute;
  top: 0px;
  width: 200px;
  z-index: 10;
}

.oppia-activity-summary-tile .exploration-black-profile {
  background-color: black;
  border-radius: 50%;
  width: 26px;
  height: 26px;
}

.oppia-activity-summary-tile .exploration-summary-avatars profile-link-image {
  margin-bottom: 3px;
  display:block;
}

.oppia-activity-summary-tile .avatars-num-minus-one {
  color: white;
  font-family: Roboto;
  font-size: 0.55em;
  font-weight: bold;
  left: 12px;
  position: absolute;
  padding-left: 2px;
  padding-right: 2px;
  top: 17px;
}

.oppia-activity-summary-tile .contributor-indicator {
  border-radius: 10%;
  bottom: 10px;
  height: 13px;
  position: absolute;
  right: 5px;
  text-align: center;
  width: 16px;
}

.oppia-activity-summary-tile .contributor-indicator-background {
  background-color: #4078C0;
  border: 1px solid rgb(243, 243, 243);
}

.oppia-activity-summary-tile .all-avatars .num-remaining-avatars {
  color: white;
  font-family: Roboto;
  font-size: 0.7em;
  font-weight: normal;
  left: 7px;
  position: absolute;
  top: 5px;
}

.oppia-activity-summary-tile .exploration-category {
  color: #fff;
  font-family: "Capriola", "Roboto", Arial, sans-serif;
  font-size: 0.65em;
  margin-left: 12px;
  margin-top: 8px;
  position: absolute;
  text-transform: uppercase;
}

.oppia-activity-summary-tile .thumbnail-image {
  display: block;
  margin: 0 auto;
  height: 40px;
  top: 36px;
  position: relative;
  width: 40px;
}

.oppia-activity-summary-tile .activity-title {
  bottom: 0;
  color: white;
  font-family: "Capriola", "Roboto", Arial, sans-serif;
  font-size: 1em;
  line-height: 1.2em;
  margin: 12px;
  padding: 0;
  position: absolute;
}

.oppia-activity-summary-tile .objective {
  height: 60px;
  font-family: Roboto;
  font-size: 0.85em;
  font-style: italic;
  padding: 12px;
}

.oppia-activity-summary-tile .rating-disabled {
  opacity: 0.5;
}

.oppia-activity-summary-tile [section="right-section"] {
  display: inline-block;
  float: left;
  height: 80px;
  position: relative;
  text-align: center;
  width: 30%;
}

.oppia-activity-summary-tile .metrics {
  height: 30px;
  margin: 0 12px;
  padding: 0;
}

.oppia-activity-summary-tile .metrics li {
  font-size: 0.75em;
  list-style-type: none;
  text-align: center;
}

.oppia-activity-summary-tile .metrics li .fa {
  font-size: 1.1em;
  margin-right: 2px;
  vertical-align: initial;
}

.oppia-activity-summary-tile .recently-updated {
  background-color: rgb(19,105,193);
  border-radius: 10px;
  color: white;
  font-size: 0.8em;
  font-weight: bold;
  padding: 5px 8px 4px 8px;
}

/* Styles for small-width screens. */

.oppia-activity-summary-tile.small-width {
  height: 80px;
  width: 95%;
}
.oppia-activity-summary-tile.small-width .title-section {
  float: left;
  height: 80px;
  width: 70%;
}
.oppia-activity-summary-tile.small-width .exploration-summary-tile-mask {
  width: 70%;
}
.oppia-activity-summary-tile.small-width:hover .title-section-mask {
  height: 80px;
  width: 70%;
}
.oppia-activity-summary-tile.small-width .thumbnail-image {
  height: 20px;
  margin: 8px;
  right: 0px;
  top: 0px;
  position: absolute;
  width: 20px;
}
.oppia-activity-summary-tile.small-width .exploration-title {
  margin: 10px;
  top: 0;
  width: 75%;
}
.oppia-activity-summary-tile.small-width .metrics {
  display: inline-block;
  margin-top: 12px;
}
.oppia-activity-summary-tile.small-width .metrics li {
  display: block;
  font-size: 0.7em;
  text-align: left;
}
.oppia-activity-summary-tile.small-width .metrics li .fa {
  margin-bottom: 10px;
}
.oppia-activity-summary-tile.small-width .recently-updated {
  background-color: rgb(19,105,193);
  border-radius: 8px;
  color: white;
  font-size: 0.6em;
  font-weight: bold;
  padding: 5px 8px 4px 8px;
}

@media (max-width: 420px) {
  .oppia-activity-summary-tile.small-width .metrics li {
    font-size: 0.6em;
  }
  .oppia-activity-summary-tile.small-width .recently-updated {
    display: none;
  }
}

/*
  About / learners / creators pages
*/
.oppia-about-clearfix {
  clear: both;
  content: "";
  display: table;
}

.oppia-about-header {
  background-blend-mode: multiply;
  background-color: #afd2eb;
  background-image: url("../images/general/icons-bg.png");
  padding: 10%;
  text-align: center;
}
.oppia-about-header h1 {
  color: #009688;
  font-family: "Capriola", "Roboto", Arial, sans-serif;
  font-size: 3em;
}

.oppia-about-content {
  padding: 0;
  width: 60%;
}

.oppia-about-extra-container {
  width: 100%;
}

.oppia-about-extra-content {
  margin: 0 auto;
  position: relative;
  width: 60%;
}

.oppia-about-otter-container {
  bottom: -2.3em;
  display: inline-block;
  position: absolute;
}

.oppia-about-otter-speech-card {
  float: right;
  width: 65%;
}

.oppia-about-otter-speech-bubble {
  background: #fff;
  border-left: none;
  border-radius: 5px;
  margin: 1em 0 3em;
  padding: 20px 10px;
  position: relative;
  text-align: center;
}

.oppia-about-otter-speech-bubble:before {
  background: #fff;
  border-bottom-right-radius: 80px 50px;
  bottom: -1.7em;
  content: "";
  display: block;
  height: 30px;
  left: 1em;
  position: absolute;
  width: 50px;
  z-index: 10;
}

.oppia-about-otter-speech-bubble:after {
  background: #eee;
  border-bottom-right-radius: 40px 50px;
  bottom: -1.7em;
  content: "";
  display: block;
  height: 30px;
  left: 1em;
  position: absolute;
  width: 20px;
  z-index: 10;
}

.oppia-about-extra-container h3 {
  color: #fff;
  text-align: center;
}

.oppia-about-otter-speech-bubble h3 {
  color: #000;
}

.oppia-about-extra-content p {
  margin: 1.5em 0;
}

.oppia-about-card-content-wide {
  margin: 0 auto;
  max-width: 600px;
  padding: 5% 0;
  width: 90%;
}

.oppia-about-card-content-narrow {
  width: 70%;
}

.oppia-about-three-cols-container {
  display: flex;
  flex-wrap: wrap;
}

.oppia-about-three-cols-feature,
.oppia-about-three-cols-feature p {
  text-align: center;
}

.oppia-about-three-cols-layout {
  margin-right: 20px;
  width: calc((100% - 40px) / 3);
}

.oppia-about-three-cols-layout:last-of-type {
  margin-right: 0;
}

.oppia-about-credits-letter-groups {
  margin: 0 0 10% 0;
}

.oppia-about-extra-info {
  background-color: #009788;
  color: #fff;
  height: 220px;
  width: 100%;
}

.oppia-about-tab-content {
  display: none;
}

.oppia-about-visible-content {
  display: block;
  position: relative;
}

.oppia-about-content p {
  margin: 1.5em 0;
}

.oppia-about-content ol,
.oppia-about-content ul {
  padding: 0;
}

.oppia-about-content h2 {
  text-align: center;
}

.oppia-about-tabs {
  border-bottom: 1px solid #eee;
  display: flex;
  flex-wrap: wrap;
  text-align: center;
  margin-bottom: 0;
}

.oppia-about-tabs li {
  display: flex;
  margin-bottom: 0;
  width: calc(100% / 3);
}

.oppia-about-tabs-active .oppia-about-tabs-text {
  color: #009688;
  border-bottom: 2px solid #009688;
}

.oppia-about-tabs-text {
  color: #009688;
  border-bottom: none;
  padding: 10px;
  text-decoration: none;
  width: 100%;
}

.oppia-about-tabs-text:hover,
.oppia-about-tabs-text:focus
{
  color: #009688;
  text-decoration: none;
}

.oppia-about-otter {
  width: 200px;
}

.oppia-about-teach-tabs ul li{
  width: calc(100% / 2);
}

.oppia-about-button {
  background-color: rgba(0,0,0,0.2);
  color: rgba(255,255,255,1.0);
  font-family: "Capriola", "Roboto", Arial, sans-serif;
  font-size: 18px;
  margin: 15px;
  padding: 15px;
  text-transform: uppercase;
  white-space: normal;
}

.oppia-about-button:hover {
  background-color: rgba(5,190,178,1);
  color: rgba(255,255,255,1);
}

.oppia-about-buttons-container {
  text-align: center;
}

.oppia-about-credits-letter-groups span {
  font-size: 1.8em;
}

.oppia-about-credits-letter-groups ul li {
  list-style-type: none;
}

/*
  about/learners/creators media queries
*/

@media only screen and (min-width: 1400px) {
  .oppia-about-content, .oppia-about-extra-content {
    width: 960px;
  }
}

@media only screen and (max-width: 768px) {
  .oppia-about-content, .oppia-about-extra-content {
    width: 90%;
  }
  .oppia-about-otter-container {
    left: -3em;
    bottom: -1.8em;
  }
  .oppia-about-otter {
    width: 200px;
  }
  .oppia-about-otter-speech-bubble {
    padding: 10px;
  }
  .oppia-about-extra-info {
    height: 400px;
  }
}

@media only screen and (max-width: 500px) {
  .oppia-about-header h1 {
    font-size: 2.5em;
  }
  .oppia-about-tabs li, .oppia-about-teach-tabs ul li {
    width: 100%;
    border-right: none;
    border-bottom: 1px solid rgba(0,0,0,0.1);
  }
  .oppia-about-card-content-wide, .oppia-about-card-content-narrow {
    width: 80%;
  }
  .oppia-about-three-cols-layout {
    width: 100%;
    text-align: center;
    padding: 0;
    margin: 0;
  }
  .oppia-about-otter-speech-card {
    width: 50%;
  }
  .oppia-about-buttons {
    width: 100%;
    margin: 20px 0 0 0;
  }
  .oppia-about-buttons:first-child {
    margin: 0;
  }
  .oppia-about-extra-info {
    height: 400px;
  }
}<|MERGE_RESOLUTION|>--- conflicted
+++ resolved
@@ -628,12 +628,8 @@
 */
 .oppia-footer {
   background-color: #094142;
-<<<<<<< HEAD
+  bottom: 0;
   color: #fff;
-=======
-  bottom: 0;
-  color: #FFFFFF;
->>>>>>> c1913878
   font-size: 13px;
   line-height: 20px;
   position: absolute;
