// Copyright 2014 The Oppia Authors. All Rights Reserved.
//
// Licensed under the Apache License, Version 2.0 (the "License");
// you may not use this file except in compliance with the License.
// You may obtain a copy of the License at
//
//      http://www.apache.org/licenses/LICENSE-2.0
//
// Unless required by applicable law or agreed to in writing, software
// distributed under the License is distributed on an "AS-IS" BASIS,
// WITHOUT WARRANTIES OR CONDITIONS OF ANY KIND, either express or implied.
// See the License for the specific language governing permissions and
// limitations under the License.

/**
 * @fileoverview Utilities for manipulating the exploration editor when
 * carrrying out end-to-end testing with protractor.
 *
 * @author Jacob Davis (jacobdavis11@gmail.com)
 */

var forms = require('./forms.js');
var general = require('./general.js');
var interactions = require('../../../extensions/interactions/protractor.js');
var rules = require('../../../extensions/rules/protractor.js');

var exitTutorialIfNecessary = function() {
  // If the editor tutorial shows up, exit it.
  element.all(by.css('.introjs-skipbutton')).then(function(buttons) {
    if (buttons.length === 1) {
      buttons[0].click();
    } else if (buttons.length !== 0) {
      throw 'Expected to find at most one \'exit tutorial\' button';
    }
  });
};

var setStateName = function(name) {
  var nameElement = element(by.css('.protractor-test-state-name-container'))
  nameElement.click();
  nameElement.element(by.css('.protractor-test-state-name-input')).clear();
  nameElement.element(by.css('.protractor-test-state-name-input')).
    sendKeys(name);
  nameElement.element(by.css('.protractor-test-state-name-submit')).click();
};

var expectCurrentStateToBe = function(name) {
  expect(
    element(by.css('.protractor-test-state-name-container')).getText()
  ).toMatch(name);
};

// CONTENT

// 'richTextInstructions' is a function that is sent a RichTextEditor which it
// can then use to alter the state content, for example by calling
// .appendBoldText(...).
var setContent = function(richTextInstructions) {
  element(by.css('.protractor-test-state-edit-content')).click();
  var richTextEditor = forms.RichTextEditor(
    element(by.css('.protractor-test-state-content-editor')));
  richTextEditor.clear();
  richTextInstructions(richTextEditor);
  element(by.css('.protractor-test-save-state-content')).click();
};

// This receives a function richTextInstructions used to verify the display of
// the state's content visible when the content editor is closed. The
// richTextInstructions will be supplied with a handler of the form
// forms.RichTextChecker and can then perform checks such as
//   handler.readBoldText('bold')
//   handler.readRteComponent('Collapsible', 'outer', 'inner')
// These would verify that the content consists of the word 'bold' in bold
// followed by a Collapsible component with the given arguments, and nothing
// else. Note that this fails for collapsibles and tabs since it is not
// possible to click on them to view their contents, as clicks instead open the
// rich text editor.
var expectContentToMatch = function(richTextInstructions) {
  forms.expectRichText(
    element(by.css('.protractor-test-state-content-display'))
  ).toMatch(richTextInstructions);
};

var expectContentTextToEqual = function(text) {
  forms.expectRichText(
    element(by.css('.protractor-test-state-content-display'))
  ).toEqual(text);
};

// INTERACTIONS

// Additional arguments may be sent to this function, and they will be
// passed on to the relevant interaction editor.
var setInteraction = function(interactionName) {
  element(by.css('.protractor-test-select-interaction-id')).
    element(by.css('option[value=' + interactionName + ']')).click();

  if (arguments.length > 1) {
    element(by.css('.protractor-test-edit-interaction')).click();

    var elem = element(by.css('.protractor-test-interaction-editor'));
    var args = [elem];
    for (var i = 1; i < arguments.length; i++) {
      args.push(arguments[i]);
    }
    interactions.getInteraction(interactionName).customizeInteraction.apply(
      null, args);

    element(by.css('.protractor-test-save-interaction')).click();
  }
};

// Likewise this can receive additional arguments
var expectInteractionToMatch = function(interactionName) {
  // Convert additional arguments to an array to send on.
  var args = [];
  for (var i = 1; i < arguments.length; i++) {
    args.push(arguments[i]);
  }
  interactions.getInteraction(interactionName).
    expectInteractionDetailsToMatch.apply(null, args);
};

// RULES

// This function selects a rule for the current interaction and enters the
// entries of the parameterValues array as its parameters; the parameterValues
// should be specified after the ruleName as additional arguments. For example
// with interaction 'NumericInput' and rule 'Equals' then there is a single
// parameter which the given answer is required to equal.
var _selectRule = function(ruleElement, interactionName, ruleName) {
  var parameterValues = [];
  for (var i = 3; i < arguments.length; i++) {
    parameterValues.push(arguments[i]);
  }

  var ruleDescription = rules.getDescription(
    interactions.getInteraction(interactionName).answerObjectType, ruleName);

  var parameterStart = (ruleDescription.indexOf('{{') === -1) ?
    undefined : ruleDescription.indexOf('{{');
  // From the ruleDescription string we can deduce both the description used
  // in the page (which will have the form "is equal to ...") and the types
  // of the parameter objects, which will later tell us which object editors
  // to use to enter the parameterValues.
  var ruleDescriptionInDropdown = ruleDescription.substring(0, parameterStart);
  var parameterTypes = [];
  while (parameterStart !== undefined) {
    var parameterEnd = ruleDescription.indexOf('}}', parameterStart) + 2;
    var nextParameterStart =
      (ruleDescription.indexOf('{{', parameterEnd) === -1) ?
      undefined : ruleDescription.indexOf('{{', parameterEnd);
    ruleDescriptionInDropdown = ruleDescriptionInDropdown + '...' +
      ruleDescription.substring(parameterEnd, nextParameterStart);
    parameterTypes.push(
      ruleDescription.substring(
        ruleDescription.indexOf('|', parameterStart) + 1, parameterEnd - 2));
    parameterStart = nextParameterStart;
  }

  expect(parameterValues.length).toEqual(parameterTypes.length);

  ruleElement.element(by.css('.protractor-test-rule-description')).click();

  element.all(by.id('select2-drop')).map(function(selectorElement) {
    selectorElement.element(by.cssContainingText(
      'li.select2-results-dept-0', ruleDescriptionInDropdown
    )).then(function(optionElement) {
      optionElement.click();
      protractor.getInstance().waitForAngular();
    });
  });

  // Now we enter the parameters
  for (var i = 0; i < parameterValues.length; i++) {
    var parameterElement = ruleElement.all(
      by.css('.protractor-test-rule-description-fragment'
    )).get(i * 2 + 1);
    var parameterEditor = forms.getEditor(parameterTypes[i])(parameterElement);

    if (interactionName === 'MultipleChoiceInput') {
      // This is a special case as it uses a dropdown to set a NonnegativeInt
      parameterElement.element(
        by.cssContainingText('option', parameterValues[i])
      ).click();
    } else {
      parameterEditor.setValue(parameterValues[i]);
    }
  }
};

// This clicks the "add new rule" button and then selects the rule type and
// enters its parameters, and closes the rule editor. Any number of rule
// parameters may be specified after the ruleName.
var addRule = function(interactionName, ruleName) {
  element(by.css('.protractor-test-add-rule')).click();
  var ruleElement = element(by.css('.protractor-test-temporary-rule'))
  var args = [ruleElement];
  for (var i = 0; i < arguments.length; i++) {
    args.push(arguments[i]);
  }
  _selectRule.apply(null, args);
  ruleElement.element(by.css('.protractor-test-save-rule')).click();
};

// Rules are zero-indexed; 'default' denotes the default rule.
var RuleEditor = function(ruleNum) {
  var elem = (ruleNum === 'default') ?
    element(by.css('.protractor-test-default-rule')):
    element.all(by.css('.protractor-test-rule-block')).get(ruleNum);

  // This button will not be shown if the rule editor is already open.
  elem.all(by.css('.protractor-test-edit-rule')).then(function(buttons) {
    if (buttons.length === 1) {
      buttons[0].click();
    } else if (buttons.length !== 0) {
      throw 'In editor.editRule(), expected to find at most 1 edit-rule ' +
        'button per rule; found ' + buttons.length + ' instead.';
    }
  });

  return {
    // Any number of parameters may be specified after the ruleName
    setDescription: function(interactionName, ruleName) {
      var args = [elem];
      for (var i = 0; i < arguments.length; i++) {
        args.push(arguments[i]);
      }
      _selectRule.apply(null, args);
    },
    setFeedback: function(index, richTextInstructions) {
      var feedbackEditor = forms.ListEditor(
        elem.element(by.css('.protractor-test-feedback-bubble'))
      ).editItem(index, 'RichText');
      feedbackEditor.clear();
      richTextInstructions(feedbackEditor);
    },
    addFeedback: function() {
      forms.ListEditor(
        elem.element(by.css('.protractor-test-feedback-bubble'))
      ).addItem();
    },
    deleteFeedback: function(index) {
      forms.ListEditor(
        elem.element(by.css('.protractor-test-feedback-bubble'))
      ).deleteItem(index);
    },
    // Enter 'END' for the end state.
    // This saves the rule after the destination is selected.
    setDestination: function(destinationName) {
      var destinationElement =
        elem.element(by.css('.protractor-test-dest-bubble'));
      forms.AutocompleteDropdownEditor(destinationElement).
        setValue(destinationName);
      elem.element(by.css('.protractor-test-save-rule')).click();
    },
    expectAvailableDestinationsToBe: function(stateNames) {
      forms.AutocompleteDropdownEditor(
        elem.element(by.css('.protractor-test-dest-bubble'))
      ).expectOptionsToBe(stateNames);
    },
    delete: function() {
      element(by.css('.protractor-test-delete-rule')).click();
      browser.driver.switchTo().alert().accept();
    }
  }
};

// STATE GRAPH

var createState = function(newStateName) {
  element(by.css('.protractor-test-add-state-input')).sendKeys(newStateName);
  element(by.css('.protractor-test-add-state-submit')).click();
};

// NOTE: if the state is not visible in the state graph this function will fail
var moveToState = function(targetName) {
  element.all(by.css('.protractor-test-node')).map(function(stateElement) {
    return stateElement.element(by.css('.protractor-test-node-label')).
      getText();
  }).then(function(listOfNames) {
    var matched = false;
    for (var i = 0; i < listOfNames.length; i++) {
      if (listOfNames[i] === targetName) {
        element.all(by.css('.protractor-test-node')).get(i).click();
        matched = true;
      }
    }
    if (! matched) {
      throw Error('State ' + targetName + ' not found by editor.moveToState');
    }
  });
};

var deleteState = function(stateName) {
  element.all(by.css('.protractor-test-node')).map(function(stateElement) {
    return stateElement.element(by.css('.protractor-test-node-label')).
      getText();
  }).then(function(listOfNames) {
    var matched = false;
    for (var i = 0; i < listOfNames.length; i++) {
      if (listOfNames[i] === stateName) {
        element.all(by.css('.protractor-test-node')).get(i).
          element(by.css('.protractor-test-delete-node')).click();
        protractor.getInstance().waitForAngular();
        general.waitForSystem();
        element(by.css('.protractor-test-confirm-delete-state')).click();
        matched = true;
      }
    }
    if (! matched) {
      throw Error('State ' + stateName + ' not found by editor.moveToState');
    }
  });
};

var expectStateNamesToBe = function(names) {
  element.all(by.css('.protractor-test-node')).map(function(stateNode) {
    return stateNode.element(by.css('.protractor-test-node-label')).getText();
  }).then(function(stateNames) {
    expect(stateNames).toEqual(names);
  });
};

// SETTINGS

// All functions involving the settings tab should be sent through this
// wrapper.
var runFromSettingsTab = function(callbackFunction) {
<<<<<<< HEAD
  element(by.css('.protractor-test-settings-tab')).click();
  var result = callbackFunction();
  element(by.css('.protractor-test-main-tab')).click();
=======
  element(by.css('.protractor-editor-settings-tab')).click();
  var result = callbackFunction();
  element(by.css('.protractor-editor-main-tab')).click();
>>>>>>> 40babd29
  return result;
};

var setTitle = function(title) {
  runFromSettingsTab(function() {
    element(by.css('protractor-test-exploration-title-input')).clear();
    element(by.css('protractor-test-exploration-title-input')).sendKeys(title);
  });
};

var setCategory = function(category) {
  runFromSettingsTab(function() {
    element(by.css('.protractor-test-exploration-category-input')).clear();
    element(by.css('.protractor-test-exploration-category-input')).
      sendKeys(category);
  });
};

var setObjective = function(objective) {
  runFromSettingsTab(function() {
    element(by.css('.protractor-test-exploration-objective-input')).clear();
    element(by.css('.protractor-test-exploration-objective-input')).
      sendKeys(objective);
  });
};

var setLanguage = function(language) {
  runFromSettingsTab(function() {
    element(by.css('.protractor-test-exploration-language-select')).
      element(by.cssContainingText('option', language)).click();
  });
};

var expectAvailableFirstStatesToBe = function(names) {
  runFromSettingsTab(function() {
    element(by.css('.protractor-test-initial-state-select')).
        all(by.tagName('option')).map(function(elem) {
      return elem.getText();
    }).then(function(options) {
      expect(options).toEqual(names);
    });
  });
};

var setFirstState = function(stateName) {
  runFromSettingsTab(function() {
    element(by.css('.protractor-test-initial-state-select')).
      element(by.cssContainingText('option', stateName)).click();
  });
};

// CONTROLS

var saveChanges = function(commitMessage) {
  element(by.css('.protractor-test-save-changes')).click().then(function() {
    if (commitMessage) {
      element(by.css('.protractor-test-commit-message-input')).
        sendKeys(commitMessage);
    }
    protractor.getInstance().waitForAngular();
    general.waitForSystem();
    element(by.css('.protractor-test-close-save-modal')).click();
    // This is necessary to give the page time to record the changes,
    // so that it does not attempt to stop the user leaving.
    protractor.getInstance().waitForAngular();
    general.waitForSystem();
  });
};

var discardChanges = function() {
  element(by.css('.protractor-test-save-discard-toggle')).click();
  element(by.css('.protractor-test-discard-changes')).click();
  browser.driver.switchTo().alert().accept();
};

var enterPreviewMode = function() {
  element(by.css('.protractor-test-enter-preview-mode')).click();
};

var exitPreviewMode = function() {
  exitButton = element(by.css('.protractor-test-exit-preview-mode'));
  // The process of scrolling to the exit button causes the cursor to rest over
  // the username in the top right, which opens a dropdown menu that then
  // blocks the "Edit" button. To prevent this we move the cursor away.
  general.scrollElementIntoView(exitButton);
  browser.actions().
    mouseMove(element(by.css('.protractor-test-navbar-header'))).perform();
  exitButton.click();
};

exports.exitTutorialIfNecessary = exitTutorialIfNecessary;

exports.setStateName = setStateName;
exports.expectCurrentStateToBe = expectCurrentStateToBe;

exports.setContent = setContent;
exports.expectContentToMatch = expectContentToMatch;

exports.setInteraction = setInteraction;
exports.expectInteractionToMatch = expectInteractionToMatch;

exports.addRule = addRule;
exports.RuleEditor = RuleEditor;

exports.createState = createState;
exports.moveToState = moveToState;
exports.deleteState = deleteState;
exports.expectStateNamesToBe = expectStateNamesToBe;

exports.runFromSettingsTab = runFromSettingsTab;
exports.setTitle = setTitle;
exports.setCategory = setCategory;
exports.setObjective = setObjective;
exports.setLanguage = setLanguage;
exports.expectAvailableFirstStatesToBe = expectAvailableFirstStatesToBe;
exports.setFirstState = setFirstState;

exports.saveChanges = saveChanges;
exports.discardChanges = discardChanges;
exports.enterPreviewMode = enterPreviewMode;
exports.exitPreviewMode = exitPreviewMode;<|MERGE_RESOLUTION|>--- conflicted
+++ resolved
@@ -327,15 +327,9 @@
 // All functions involving the settings tab should be sent through this
 // wrapper.
 var runFromSettingsTab = function(callbackFunction) {
-<<<<<<< HEAD
   element(by.css('.protractor-test-settings-tab')).click();
   var result = callbackFunction();
   element(by.css('.protractor-test-main-tab')).click();
-=======
-  element(by.css('.protractor-editor-settings-tab')).click();
-  var result = callbackFunction();
-  element(by.css('.protractor-editor-main-tab')).click();
->>>>>>> 40babd29
   return result;
 };
 
@@ -390,6 +384,8 @@
 // CONTROLS
 
 var saveChanges = function(commitMessage) {
+  general.scrollElementIntoView(
+    element(by.css('.protractor-test-save-changes')));
   element(by.css('.protractor-test-save-changes')).click().then(function() {
     if (commitMessage) {
       element(by.css('.protractor-test-commit-message-input')).
